--- conflicted
+++ resolved
@@ -5,20 +5,13 @@
 var (
 	ErrVersionNotFound          = errors.New("version not found")
 	ErrFilterBlueprintNotFound  = errors.New("filter blueprint not found")
-<<<<<<< HEAD
-	ErrFilterOutputNotFound     = errors.New("filter output not found")
-=======
 	ErrFilterBlueprintConflict  = errors.New("conflict while updating filter blueprint")
->>>>>>> e537b53d
 	ErrDimensionNotFound        = errors.New("dimension not found")
 	ErrDimensionsNotFound       = errors.New("dimensions not found")
 	ErrDimensionOptionNotFound  = errors.New("option not found")
 	ErrDimensionOptionsNotFound = errors.New("dimension options not found")
-<<<<<<< HEAD
-=======
 	ErrFilterOutputNotFound     = errors.New("filter output not found")
 	ErrFilterOutputConflict     = errors.New("conflict while updating filter output")
->>>>>>> e537b53d
 	ErrBadRequest               = errors.New("invalid request body")
 	ErrForbidden                = errors.New("forbidden")
 	ErrUnauthorised             = errors.New("unauthorised")
