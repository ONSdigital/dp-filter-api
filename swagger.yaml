swagger: "2.0"
info:
  description: "Create and submit custom queries, known as `filters`, against a given dataset.
  Specify which values, known as `options`, are of interest in each `dimension`, and then submit a filter.
  This generates a `filter output`, which provides links to the filtered results in a variety of formats."
  version: "1.0.0"
  title: "Filter a dataset"
  license:
    name: "Open Government Licence v3.0"
    url: "http://www.nationalarchives.gov.uk/doc/open-government-licence/version/3/"
basePath: "/v1"
tags:
- name: "Public"
  description: "Used to filter published datasets"
- name: "Private"
  description: "Used to update filter outputs for a published dataset"
schemes:
- "http"
parameters:
  filter_id:
    name: id
    type: string
    required: true
    description: "The unique filter ID for customising a dataset"
    in: path
  filter_output_id:
    name: filter_output_id
    type: string
    required: true
    description: "The unique filter output ID for a customised dataset"
    in: path
  limit:
    name: limit
    type: integer
    description: "Limit the number of rows returned in a preview. Defaults to 20 and capped at 100"
    in: query
  page_limit:
    name: limit
    description: "Limit the number of items that will be returned. Defaults to 20 and capped at 1000"
    in: query
    required: false
    type: integer
  offset:
    name: offset
    description: "Starting index of the items array that will be returned. By default it is zero, meaning that the returned items will start from the beginning."
    in: query
    required: false
    type: integer
  name:
    name: name
    type: string
    required: true
    description: "The name of a dimension"
    in: path
  option:
    name: option
    type: string
    required: true
    description: "The single option for a dimension"
    in: path
  dimension:
    name: dimension
    schema:
      $ref: '#/definitions/Dimension'
    required: true
    description: "A dimension to filter the dataset"
    in: body
  options:
    required: false
    name: options
    schema:
      $ref: '#/definitions/Options'
    description: "A list of options for a dimension to filter the dataset"
    in: body
  patch_options:
    required: true
    name: patch
    schema:
      $ref: '#/definitions/PatchOptions'
    description: "A list of options for a dimension to filter the dataset"
    in: body
  new_filter:
    name: filter
    schema:
      $ref: '#/definitions/NewFilterRequest'
    required: true
    description: "Model of all editable properties within a filter"
    in: body
  update_filter_output:
    name: filter_output
    schema:
      $ref: '#/definitions/UpdateOutputRequest'
    required: true
    description: "Model of all editable properties within a filter output"
    in: body
  submitted:
    name: submitted
    description: "A flag to indicate the submission of a filter"
    in: query
    type: boolean
  update_filter:
    name: filter
    schema:
      $ref: '#/definitions/UpdateFilterRequest'
    required: true
    description: "Model of all editable properties within a filter"
    in: body
  event:
    name: event
    schema:
      $ref: '#/definitions/Event'
    required: true
    description: "The model of an event"
    in: body
  if_match:
    name: If-Match
    required: true
    description: "Filter resource version, as returned by a previous ETag, to be validated; or '*' to skip the version check"
    in: header
    type: string
securityDefinitions:
  InternalAPIKey:
    name: internal-token
    description: "API key used to allow only internal services to update the state of an import job"
    in: header
    type: apiKey
paths:
  /filters:
    post:
      tags:
      - "Public"
      summary: "Create a filter for a dataset"
      description: "Create a resource for listing a selection of dimensions and dimension options to be added to filter for a dataset"
      produces:
      - "application/json"
      parameters:
      - $ref: '#/parameters/new_filter'
      responses:
        201:
          description: "filter was created"
          schema:
            $ref: '#/definitions/NewFilterResponse'
          headers:
            ETag:
              type: string
              description: "Defines a unique filter resource version"
        400:
          description: "Invalid request body"
        500:
          $ref: '#/responses/InternalError'
  /filters/{id}:
    parameters:
      - $ref: '#/parameters/filter_id'
    get:
      tags:
      - "Public"
      summary: "Get a filter"
      description: "Get document describing the filter"
      produces:
      - "application/json"
      responses:
        200:
          description: "The filter was found and document is returned"
          schema:
            $ref: '#/definitions/NewFilterResponse'
          headers:
            ETag:
              type: string
              description: "Defines a unique filter resource version"
        404:
           $ref: '#/responses/FilterNotFound'
        500:
          $ref: '#/responses/InternalError'
    put:
      tags:
      - "Public"
      summary: "Update a filter"
      description: "Update the filter by providing new properties, submit a filter for processing by setting query parameter `submitted` to `true`"
      parameters:
      - $ref: '#/parameters/submitted'
      - $ref: '#/parameters/update_filter'
      - $ref: '#/parameters/if_match'
      responses:
        200:
          description: "The filter job has been updated"
          schema:
            $ref: '#/definitions/UpdateFilterResponse'
          headers:
            ETag:
              type: string
              description: "Defines a unique filter resource version"
        400:
          description: "Invalid request body or If-Match header not provided"
        404:
          $ref: '#/responses/FilterNotFound'
        409:
          description: '#/responses/FilterConflict'
        422:
          description: "Unprocessable entity - instance has been removed"
        500:
          $ref: '#/responses/InternalError'
  /filters/{id}/dimensions:
    get:
      tags:
       - "Public"
      summary: "Get all dimensions used in this filter"
      description: |
        Return a list of all dimensions which are going to be used to filter on
      parameters:
      - $ref: '#/parameters/filter_id'
      - $ref: '#/parameters/page_limit'
      - $ref: '#/parameters/offset'
      responses:
        200:
          description: "A list of dimension URLs"
          schema:
            type: array
            items:
              $ref: '#/definitions/Dimension'
          headers:
            ETag:
              type: string
              description: "Defines a unique filter resource version"
        404:
          $ref: '#/responses/FilterNotFound'
        500:
          $ref: '#/responses/InternalError'
  /filters/{id}/dimensions/{name}:
    parameters:
      - $ref: '#/parameters/filter_id'
      - $ref: '#/parameters/name'
    get:
      tags:
      - "Public"
      summary: "Get a dimension from a filter"
      description: "Return details of a specific dimension within a filter"
      responses:
        200:
          description: "A Dimension within a filter was returned"
          schema:
            $ref: '#/definitions/Dimension'
          headers:
            ETag:
              type: string
              description: "Defines a unique filter resource version"
        400:
          description: "Filter was not found"
        404:
          description: "Dimension name was not found"
        500:
          $ref: '#/responses/InternalError'
    post:
      tags:
      - "Public"
      summary: "Add a dimension to a filter"
      description: "Add a dimension to filter with a list of options"
      produces:
      - "application/json"
      parameters:
      - $ref: '#/parameters/options'
      - $ref: '#/parameters/if_match'
      responses:
        201:
          description: "The dimension was created"
          headers:
            ETag:
              type: string
              description: "Defines a unique filter resource version"
        400:
          description: "Invalid request body"
        404:
          description: "Filter job was not found"
        409:
          description: '#/responses/FilterConflict'
        422:
          description: "Unprocessable entity - instance has been removed"
        500:
          $ref: '#/responses/InternalError'
    patch:
      tags:
      - "Public"
      summary: "Update dimension options against a filter job"
      description: "Patch a list of dimension options for a filter"
      produces:
      - "application/json-patch+json"
      parameters:
      - $ref: '#/parameters/patch_options'
      - $ref: '#/parameters/if_match'
      responses:
        200:
          description: "The dimension was patched and the successfully applied patch operations are returned"
          schema:
            $ref: '#/definitions/PatchOptions'
          headers:
            ETag:
              type: string
              description: "Defines a unique filter resource version"
        400:
          description: "Invalid request body, filter job does not exist or too many values have been provided in the patch operations"
        401:
          description: "Unauthorised, request lacks valid authentication credentials"
        404:
          description: "Dimension was not found"
        409:
          description: '#/responses/FilterConflict'
        422:
          description: "Unprocessable entity - instance has been removed"
        500:
          $ref: '#/responses/InternalError'
    delete:
      tags:
      - "Public"
      summary: "Remove a dimension from a filter"
      description: "Remove a dimension and any options set within the dimension"
      parameters:
        - $ref: '#/parameters/if_match'
      responses:
        204:
          description: "The dimension was removed"
          headers:
            ETag:
              type: string
              description: "Defines a unique filter resource version"
        400:
          description: "Filter was not found"
        404:
          description: "Dimension name was not found"
        409:
          description: '#/responses/FilterConflict'
        500:
          $ref: '#/responses/InternalError'
  /filters/{id}/dimensions/{name}/options:
    parameters:
      - $ref: '#/parameters/filter_id'
      - $ref: '#/parameters/name'
      - $ref: '#/parameters/page_limit'
      - $ref: '#/parameters/offset'
    get:
      tags:
      - "Public"
      summary: "Get all options for a filtered dimension"
      description: "Get a list of all options which will be used to filter the dimension"
      responses:
        200:
          description: "A list of all options for a dimension was returned"
          schema:
            type: array
            items:
              $ref: '#/definitions/Option'
          headers:
            ETag:
              type: string
              description: "Defines a unique filter resource version"
        400:
          description: "Filter was not found"
        404:
          description: "Dimension name was not found"
        500:
          $ref: '#/responses/InternalError'
  /filters/{id}/dimensions/{name}/options/{option}:
    parameters:
      - $ref: '#/parameters/filter_id'
      - $ref: '#/parameters/name'
      - $ref: '#/parameters/option'
    get:
      tags:
      - "Public"
      summary: "Get a specific option for a filtered dimension"
      description: "Get a specified option from the options which will be used to filter the dimension"
      responses:
        200:
          description: "An option within a dimension was returned"
          schema:
            $ref: '#/definitions/Option'
          headers:
            ETag:
              type: string
              description: "Defines a unique filter resource version"
        400:
          $ref: '#/responses/FilterOrDimensionNotFound'
        404:
          description: "Dimension option was not found"
        500:
          $ref: '#/responses/InternalError'
    post:
      tags:
      - "Public"
      summary: "Add an option to a filtered dimension"
      description: "Add an option to a filtered dimension"
      parameters:
        - $ref: '#/parameters/if_match'
      responses:
        201:
          description: "Option was added"
          headers:
            ETag:
              type: string
              description: "Defines a unique filter resource version"
        400:
          description: "Filter was not found"
        404:
          description: " Dimension name was not found"
        409:
          description: '#/responses/FilterConflict'
        422:
          description: "Unprocessable entity - instance has been removed"
        500:
          $ref: '#/responses/InternalError'
    delete:
      tags:
      - "Public"
      summary: "Remove an option from a filtered dimension"
      description: "Remove a single option from a dimension"
      parameters:
        - $ref: '#/parameters/if_match'
      responses:
        204:
          description: "Option was removed"
          headers:
            ETag:
              type: string
              description: "Defines a unique filter resource version"
        400:
          description: |
            This error code could be one or more of:
            * Filter was not found
            * Dimension name was not found
        404:
          description: "Dimension option was not found"
        409:
          description: '#/responses/FilterConflict'
        500:
          $ref: '#/responses/InternalError'
  /filter-outputs/{filter_output_id}:
    parameters:
      - $ref: '#/parameters/filter_output_id'
    get:
      tags:
      - "Public"
      summary: "Get a filter output"
      description: "Get document describing the filter output"
      produces:
      - "application/json"
      responses:
        200:
          description: "The filter output was found and document is returned"
          schema:
            $ref: '#/definitions/FilterOutputResponse'
        404:
           $ref: '#/responses/FilterOutputNotFound'
        500:
          $ref: '#/responses/InternalError'
    put:
      tags:
      - "Private"
      summary: "Update a filter output"
      description: |
        Update the filter output state and to contain downloads
      parameters:
      - $ref: '#/parameters/update_filter_output'
      security:
      - InternalAPIKey: []
      responses:
        200:
          description: "The filter output has been updated"
        400:
          description: "Invalid request body"
        401:
          description: "Unauthorised, request lacks valid authentication credentials"
        403:
          description: "Forbidden, the filter output state has been set to `completed`, resource has a list of downloadable files"
        404:
          $ref: '#/responses/FilterOutputNotFound'
        500:
          $ref: '#/responses/InternalError'
  /filter-outputs/{filter_output_id}/events:
    parameters:
      - $ref: '#/parameters/filter_output_id'
    post:
      tags:
      - "Private"
      summary: "Add an event to a filter output"
      description: |
        Add an event to a filter output
      parameters:
      - $ref: '#/parameters/event'
      security:
      - InternalAPIKey: []
      responses:
        201:
          description: "The event has been created on the filter output"
        400:
          description: "Invalid request body"
        401:
          description: "Unauthorised, request lacks valid authentication credentials"
        404:
          $ref: '#/responses/FilterOutputNotFound'
        500:
          $ref: '#/responses/InternalError'
  /filter-outputs/{filter_output_id}/preview:
    parameters:
      - $ref: '#/parameters/filter_output_id'
      - $ref: '#/parameters/limit'
    get:
      tags:
      - "Public"
      summary: "Get a preview of the filtered output"
      description: "Get a preview of up to 100 observations using the state of the filter output job. By default only 20 rows will be returned. To change this use the `limit` query. It could be possible no results are returned due to data sparsity."
      produces:
      - "application/json"
      responses:
        200:
          description: "A preview of the current filter state has been returned"
          schema:
            $ref: '#/definitions/Preview'
        400:
          description: "No dimensions are present in the filter output"
        404:
          description: "The filter id was not found"
        500:
          $ref: '#/responses/InternalError'
responses:
  FilterNotFound:
    description: "Filter not found"
  FilterConflict:
    description: "Filter was modified by an external entity"
  FilterOutputNotFound:
    description: "Filter output not found"
  FilterOrDimensionNotFound:
    description: "Filter or dimension name not found"
  InternalError:
    description: "Failed to process the request due to an internal error"
  MethodNotSupported:
    description: "Attempted to call an endpoint that is not supported for this API"
definitions:
  FilterOutputResponse:
    description: "A model for the response body when retrieving a filter output"
    allOf:
<<<<<<< HEAD
    - type: object
      properties:
        downloads:
          $ref: '#/definitions/Downloads'
        id:
          type: string
          description: "A unique id for this resource"
    - $ref: '#/definitions/JobState'
=======
      - type: object
        properties:
          downloads:
            $ref: '#/definitions/Downloads'
          state:
            description: "This describes the status of the filter."
            enum:
              - "completed"
              - "created"
            type: string
      - type: object
        properties:
          links:
            allOf:
              - $ref: '#/definitions/FilterLinks'
              - type: object
                properties:
                  filter_blueprint:
                    properties:
                      href:
                        description: "A URL to the filter blueprint"
                        example: "http://localhost:8080/filters/DE3BC0B6-D6C4-4E20-917E-95D7EA8C91DC"
                        type: string
                      id:
                        description: "An ID of the filter blueprint"
                        example: "DE3BC0B6-D6C4-4E20-917E-95D7EA8C91DC"
                        type: string
      - $ref: '#/definitions/JobState'
>>>>>>> 5cee21a8
  NewFilterRequest:
    description: "A model used to create new filters. Dimensions are optional"
    allOf:
    - $ref: '#/definitions/JobState'
    - type: object
      properties:
        dataset:
          $ref: '#/definitions/Dataset'
        dimensions:
          readOnly: false
          type: array
          description: "A list of dimensions in the filter job"
          items:
             $ref: '#/definitions/DimensionOptions'
  UpdateFilterRequest:
    description: "A model used to update filters. Dimensions are optional, while downloads and events are for internal use only."
    allOf:
    - $ref: '#/definitions/JobState'
    - type: object
      properties:
        dataset:
          readOnly: false
          type: object
          description: 'A dataset to filter on'
          properties:
            version:
              type: integer
              description: "A version of the dataset to filter on"
  NewFilterResponse:
    description: "A model for the response body when creating a new filter"
    allOf:
    - $ref: '#/definitions/JobState'
    - type: object
      properties:
        dataset:
          $ref: '#/definitions/Dataset'
        id:
          type: string
          description: "A unique id for this resource"
  UpdateFilterResponse:
    description: "A model for the response body when updating a filter"
    allOf:
    - $ref: '#/definitions/JobState'
    - type: object
      properties:
        dataset:
          $ref: '#/definitions/Dataset'
        links:
          type: object
          properties:
            filter_output:
              description: "A link object containing the url to the filter output document, this is only returned once the submitted query parameter is set to true."
              type: object
              properties:
                href:
                  description: "A URL to the filter output document"
                  example: "http://localhost:8080/filter-outputs/95c4669b-3ae9-4ba7-b690-87e890a1c543"
                  type: string
                id:
                  description: "An ID of the created filter output document"
                  example: "95c4669b-3ae9-4ba7-b690-87e890a1c543"
                  type: string
  UpdateOutputRequest:
    description: "A model used to update filter outputs. Only the downloads list and state are editable"
    type: object
    properties:
      state:
        type: string
        description: |
          The state of the job can be in five states;
          * created - The job is ready to be updated with filters. (default state)
          * submitted - The job has been submitted to be processed. This will lock the job and no further changes can be done
          * completed - The job has been completed, if the filter created results the download links will contain links. It is
                        possible that a job gets marked as completed but no download URLs are present, this is due to the filter job
                        returning no results. See the events for more information.
          * failed - The job failed to be processed, See events for more information
      downloads:
        $ref: '#/definitions/Downloads'
  JobState:
    description: |
      A description of a job to generate a customised dataset
    type: object
    required: ["instance_id"]
    properties:
      filter_id:
        readOnly: true
        type: string
        description: "A unique id for this resource"
      dimension_list_url:
        readOnly: true
        type: string
        description: "A url that lists all dimensions currently set for filter"
      links:
        $ref: '#/definitions/FilterLinks'
      events:
        $ref: '#/definitions/Events'
  Dataset:
    readOnly: false
    type: object
    description: "A version of an edition for a dataset to filter on."
    properties:
      id:
        type: string
        description: "The unique identifier of a dataset"
      edition:
        type: string
        description: "An edition of a dataset"
      version:
        type: integer
        description: "A version of a dataset"
  Dimension:
    type: object
    description: "A dimension to filter on a dataset. Information on a dimension can be gathered using the `Dataset API`"
    properties:
      name:
        type: string
        description: "The name of the dimension to filter on"
      dimension_url:
        type: string
        description: "A link to the filtered options within the dimension"
        items:
          type: string
          example: "/filters/00001/dimensions/age"
  DimensionOptions:
    type: object
    description: "A dimension to filter on a dataset. Information on a dimension can be gathered using the `Dataset API`"
    properties:
      name:
        type: string
        description: "The name of the dimension to filter on"
      options:
        type: array
        description: "A list of options for dimension to filter on a dataset"
        items:
          type: string
  Downloads:
    type: object
    description: |
      The url to download the customised dataset. This will be blank until the jobs `state` has been marked completed and can only be updated if authorised
    properties:
      xls:
        $ref: '#/definitions/DownloadFile'
      csv:
        $ref: '#/definitions/DownloadFile'
  Option:
    type: object
    description: "An option for a dimension to filter on a dataset. Information on a dimension option can be gathered using the `Dataset API`"
    properties:
      dimension_option_url:
        type: string
        description: "A link to a filtered dimension option"
      option:
        type: string
        description: "The filtered dimension option"
  Options:
    type: object
    description: "A list of options for dimension to filter on a dataset"
    properties:
      name:
        type: string
        description: "The name of the dimension"
      options:
        type: array
        description: "A list of options for dimension to filter on a dataset"
        items:
          type: string
  PatchOptions:
    description: "A list of operations to patch dimension to filter on a dataset. Can only handle adding or removing values from options array, each element in array is processed in sequential order. Method Patch does not abide by any existing rfc standard, yet this was adapted from rfc6902 standard."
    type: array
    items:
      type: object
      description: "Item containing all necessary information to make a single operation on the resource."
      properties:
        op:
          description: |
            The operation to be made on path.
            * add - Adding multiple values that are the same or already  in resource will not be appended to array.
            * remove - Removing values that do not exist in array will not result in failure
          type: string
          enum: [
            add,
            remove
          ]
        path:
          description: "Path to value that needs to be operated on. The special '-' key is the indicator of an array at a specific path"
          type: string
          example: "/options/-"
        value:
          description: "A list of values defined by the operation value. 'op' to define the update against array"
          type: array
          items:
            type: string
  Events:
    type: array
    items:
      $ref: '#/definitions/Event'
    description: |
      A list of events which happened to the resource, can only be updated if authorised.
  Event:
    type: object
    description: "A description of an event which has happened to the resource"
    properties:
      time:
        type: string
        description: "The time of the event happened"
        example: "2016-07-17T08:38:25.316+0000"
        format: string
      type:
        type: string
        description: "The type of event which happened"
  DownloadFile:
    type: object
    properties:
      href:
        type: string
        description: "The URL to the generated file"
      size:
        type: string
        description: "The size of the file in bytes"
      public:
        type: string
        description: "The URL to a public-accessible download"
      private:
        type: string
        description: "The URL to a non public-accessible download"
      skipped:
        type: boolean
        description: "A flag to indicate the file will not be generated due to size"
  FilterLinks:
    description: "A list of links related to this resource"
    readOnly: true
    type: object
    properties:
      version:
        type: object
        properties:
          href:
            description: "A URL to the version being filtered"
            example: "http://localhost:8080/datasets/DE3BC0B6-D6C4-4E20-917E-95D7EA8C91DC/editions/2017/version/1"
            type: string
          id:
            description: "An ID of the version being filtered"
            example: "de3bc0b6-d6c4-4e20-917e-95d7ea8c91dc"
            type: string
      preview:
        type: object
        properties:
          href:
            description: "A URL to a preview of the filter output"
            example: "http://localhost:8080/filter-outputs/DE3BC0B6-D6C4-4E20-917E-95D7EA8C91DC/preview"
            type: string
  Preview:
    description: "A preview of the current filter state"
    readOnly: true
    type: object
    properties:
      headers:
        description: "A list of all headers in the dataset"
        type: array
        items:
          type: string
      number_of_rows:
        description: "The number of rows, this can be in the range of 0 - 20"
        type: integer
      number_of_columns:
        description: "The number of columns"
        type: integer
      rows:
        description: "A list of all rows for the preview as a two dimensional array"
        type: array
        items:
          type: array
          items:
            type: string<|MERGE_RESOLUTION|>--- conflicted
+++ resolved
@@ -536,16 +536,6 @@
   FilterOutputResponse:
     description: "A model for the response body when retrieving a filter output"
     allOf:
-<<<<<<< HEAD
-    - type: object
-      properties:
-        downloads:
-          $ref: '#/definitions/Downloads'
-        id:
-          type: string
-          description: "A unique id for this resource"
-    - $ref: '#/definitions/JobState'
-=======
       - type: object
         properties:
           downloads:
@@ -574,7 +564,6 @@
                         example: "DE3BC0B6-D6C4-4E20-917E-95D7EA8C91DC"
                         type: string
       - $ref: '#/definitions/JobState'
->>>>>>> 5cee21a8
   NewFilterRequest:
     description: "A model used to create new filters. Dimensions are optional"
     allOf:
@@ -611,9 +600,6 @@
       properties:
         dataset:
           $ref: '#/definitions/Dataset'
-        id:
-          type: string
-          description: "A unique id for this resource"
   UpdateFilterResponse:
     description: "A model for the response body when updating a filter"
     allOf:
