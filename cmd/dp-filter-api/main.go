package main

import (
	"context"
	"fmt"
	"os"
	"os/signal"
	"strconv"
	"syscall"

	"github.com/ONSdigital/dp-api-clients-go/zebedee"
	"github.com/ONSdigital/dp-filter-api/kafkaadapter"
	"github.com/ONSdigital/dp-filter-api/mongo"
	"github.com/ONSdigital/dp-graph/v2/graph"
	"github.com/ONSdigital/dp-healthcheck/healthcheck"
	mongolib "github.com/ONSdigital/dp-mongodb"

	"github.com/ONSdigital/dp-api-clients-go/dataset"
	"github.com/ONSdigital/dp-filter-api/api"
	"github.com/ONSdigital/dp-filter-api/config"
	"github.com/ONSdigital/dp-filter-api/filterOutputQueue"
	"github.com/ONSdigital/dp-filter-api/initialise"
	"github.com/ONSdigital/dp-filter-api/preview"
	kafka "github.com/ONSdigital/dp-kafka"
	"github.com/ONSdigital/go-ns/audit"
	"github.com/ONSdigital/log.go/log"
)

var (
	// BuildTime represents the time in which the service was built
	BuildTime string
	// GitCommit represents the commit (SHA-1) hash of the service that is running
	GitCommit string
	// Version represents the version of the service that is running
	Version string
)

func main() {

	log.Namespace = "dp-filter-api"
	ctx := context.Background()

	signals := make(chan os.Signal, 1)
	signal.Notify(signals, syscall.SIGINT, syscall.SIGTERM)

	cfg, err := config.Get()
	exitIfError(ctx, err, "unable to retrieve configuration")

	// sensitive fields are omitted from config.String()
	log.Event(ctx, "loaded config", log.INFO, log.Data{"config": cfg})

	envMax, err := strconv.ParseInt(cfg.KafkaMaxBytes, 10, 32)
	exitIfError(ctx, err, "encountered error parsing kafka max bytes")

	var serviceList initialise.ExternalServiceList

	dataStore, err := serviceList.GetFilterStore(cfg)
	logIfError(ctx, err, "could not connect to mongodb")

	observationStore, err := serviceList.GetObservationStore()
	logIfError(ctx, err, "could not connect to graph")

	producer, err := serviceList.GetProducer(
		ctx,
		cfg.Brokers,
		cfg.FilterOutputSubmittedTopic,
		initialise.FilterOutputSubmitted,
		int(envMax),
	)
	logIfError(ctx, err, "error creating kafka filter output submitted producer")
	producer.Channels().LogErrors(ctx, "error received from kafka producer, topic: "+cfg.FilterOutputSubmittedTopic)

	var auditor audit.AuditorService
	var auditProducer *kafka.Producer

	if cfg.EnablePrivateEndpoints {
		log.Event(ctx, "private endpoints enabled, enabling auditing", log.INFO)

		auditProducer, err = serviceList.GetProducer(
			ctx,
			cfg.Brokers,
			cfg.AuditEventsTopic,
			initialise.Audit,
			0,
		)
		logIfError(ctx, err, "error creating kafka audit producer")
		auditProducer.Channels().LogErrors(ctx, "error received from kafka producer, topic: "+cfg.AuditEventsTopic)

		auditProducerAdapter := kafkaadapter.NewProducerAdapter(auditProducer)
		auditor = audit.New(auditProducerAdapter, "dp-filter-api")
	} else {
		log.Event(ctx, "private endpoints disabled, auditing will not be enabled", log.INFO)
		auditor = &audit.NopAuditor{}
	}

	// todo: remove config.DatasetAPIAuthToken when the DatasetAPI supports identity based auth.
	datasetAPI := dataset.NewAPIClient(cfg.DatasetAPIURL)

	previewDatasets := preview.DatasetStore{Store: observationStore}
	outputQueue := filterOutputQueue.CreateOutputQueue(producer.Channels().Output)

	hc := startHealthCheck(ctx, cfg, datasetAPI, producer, observationStore, dataStore, auditProducer)

	apiErrors := make(chan error, 1)

	api.CreateFilterAPI(ctx, cfg.Host,
		cfg.BindAddr,
		cfg.ZebedeeURL,
		dataStore,
		&outputQueue,
		apiErrors,
		datasetAPI,
		&previewDatasets,
		cfg.EnablePrivateEndpoints,
		cfg.DownloadServiceURL,
		cfg.DownloadServiceSecretKey,
		cfg.ServiceAuthToken,
		auditor,
		&hc,
	)

<<<<<<< HEAD
=======
	go func() {
		var producerErrors, auditProducerErrors chan (error)

		if serviceList.FilterOutputSubmittedProducer {
			producerErrors = producer.Errors()
		} else {
			producerErrors = make(chan error, 1)
		}

		if serviceList.AuditProducer {
			auditProducerErrors = auditProducer.Errors()
		} else {
			auditProducerErrors = make(chan error, 1)
		}

		select {
		case err := <-producerErrors:
			log.ErrorC("kafka producer error received", err, nil)
		case err := <-auditProducerErrors:
			log.ErrorC("kafka audit producer error received", err, nil)
		case err := <-apiErrors:
			log.ErrorC("api error received", err, nil)
		}
	}()

>>>>>>> d17a526a
	// block until a fatal error occurs
	select {
	case <-signals:
		log.Event(ctx, "os signal received", log.INFO)
	case err := <-apiErrors:
		log.Event(ctx, "api http server returned error", log.ERROR, log.Error(err))
	}

	log.Event(ctx, fmt.Sprintf("Shutdown with timeout: %s", cfg.ShutdownTimeout), log.INFO)
	ctx, cancel := context.WithTimeout(context.Background(), cfg.ShutdownTimeout)

	// Gracefully shutdown the application closing any open resources.
	go func() {
		defer cancel()

		// Close ticker first as it depends on other services/clients being available
		// Helps to prevent race conditions between health ticker/checker and graceful shutdown
		healthTicker.Close()

		if err = api.Close(ctx); err != nil {
			logIfError(ctx, err, "unable to close api server")
		}

<<<<<<< HEAD
		hc.Stop()

=======
>>>>>>> d17a526a
		if serviceList.FilterStore {
			log.Event(ctx, "closing filter store", log.INFO)
			// mongo.Close() may use all remaining time in the context
			logIfError(ctx, mongolib.Close(ctx, dataStore.Session), "unable to close filter store")
		}

		if serviceList.ObservationStore {
			log.Event(ctx, "closing observation store", log.INFO)
			logIfError(ctx, observationStore.Close(ctx), "unable to close observation store")
		}

		if serviceList.FilterOutputSubmittedProducer {
			log.Event(ctx, "closing filter output submitted producer", log.INFO)
			// Close producer after http server has closed so if a message
			// needs to be sent to kafka off a request it can
			logIfError(ctx, producer.Close(ctx), "unable to close filter output submitted producer")
		}

		if serviceList.AuditProducer {
			log.Event(ctx, "closing audit producer", log.INFO)
			logIfError(ctx, auditProducer.Close(ctx), "unable to close audit producer")
		}
	}()

	// wait for shutdown success (via cancel) or failure (timeout)
	<-ctx.Done()

	if ctx.Err() == context.DeadlineExceeded {
		log.Event(ctx, "shutdown timeout", log.ERROR, log.Error(ctx.Err()))
		os.Exit(1)
	}

	log.Event(ctx, "Shutdown complete", log.INFO)
	os.Exit(0)
}

func startHealthCheck(ctx context.Context, cfg *config.Config, datasetAPI *dataset.Client, producer *kafka.Producer, observationStore *graph.DB, dataStore *mongo.FilterStore, auditProducer *kafka.Producer) healthcheck.HealthCheck {

	hasErrors := false

	versionInfo, err := healthcheck.NewVersionInfo(BuildTime, GitCommit, Version)
	if err != nil {
		log.Event(ctx, "error creating version info", log.FATAL, log.Error(err))
		hasErrors = true
	}

	hc := healthcheck.New(versionInfo, cfg.HealthCheckCriticalTimeout, cfg.HealthCheckInterval)

	if err = hc.AddCheck("Dataset API", datasetAPI.Checker); err != nil {
		log.Event(ctx, "error creating dataset API health check", log.ERROR, log.Error(err))
		hasErrors = true
	}

	if err = hc.AddCheck("Kafka Producer", producer.Checker); err != nil {
		log.Event(ctx, "error adding check for kafka producer", log.ERROR, log.Error(err))
		hasErrors = true
	}

	if err = hc.AddCheck("GraphDB", observationStore.Checker); err != nil {
		hasErrors = true
		log.Event(ctx, "error creating graph db connection", log.ERROR, log.Error(err))
	}

	checkMongoClient := dataStore.HealthCheckClient()
	if err = hc.AddCheck("MongoDB", checkMongoClient.Checker); err != nil {
		log.Event(ctx, "error creating mongodb health check", log.ERROR, log.Error(err))
		hasErrors = true
	}

	if cfg.EnablePrivateEndpoints {
		if err = hc.AddCheck("Kafka Audit Producer", auditProducer.Checker); err != nil {
			log.Event(ctx, "error adding check for kafka audit producer", log.ERROR, log.Error(err))
			hasErrors = true
		}

		// zebedee is used only for identity checking
		zebedeeClient := zebedee.New(cfg.ZebedeeURL)
		if err = hc.AddCheck("Zebedee", zebedeeClient.Checker); err != nil {
			log.Event(ctx, "error creating zebedee health check", log.ERROR, log.Error(err))
			hasErrors = true
		}
	}

	if hasErrors {
		os.Exit(1)
	}

	hc.Start(ctx)
	return hc
}

func exitIfError(ctx context.Context, err error, message string) {
	if err != nil {
		log.Event(ctx, message, log.Error(err), log.FATAL)
		os.Exit(1)
	}
}

func logIfError(ctx context.Context, err error, message string) {
	if err != nil {
		log.Event(ctx, message, log.Error(err), log.ERROR)
	}
}<|MERGE_RESOLUTION|>--- conflicted
+++ resolved
@@ -119,34 +119,6 @@
 		&hc,
 	)
 
-<<<<<<< HEAD
-=======
-	go func() {
-		var producerErrors, auditProducerErrors chan (error)
-
-		if serviceList.FilterOutputSubmittedProducer {
-			producerErrors = producer.Errors()
-		} else {
-			producerErrors = make(chan error, 1)
-		}
-
-		if serviceList.AuditProducer {
-			auditProducerErrors = auditProducer.Errors()
-		} else {
-			auditProducerErrors = make(chan error, 1)
-		}
-
-		select {
-		case err := <-producerErrors:
-			log.ErrorC("kafka producer error received", err, nil)
-		case err := <-auditProducerErrors:
-			log.ErrorC("kafka audit producer error received", err, nil)
-		case err := <-apiErrors:
-			log.ErrorC("api error received", err, nil)
-		}
-	}()
-
->>>>>>> d17a526a
 	// block until a fatal error occurs
 	select {
 	case <-signals:
@@ -162,19 +134,14 @@
 	go func() {
 		defer cancel()
 
-		// Close ticker first as it depends on other services/clients being available
+		// Close health check first as it depends on other services/clients being available
 		// Helps to prevent race conditions between health ticker/checker and graceful shutdown
-		healthTicker.Close()
+		hc.Stop()
 
 		if err = api.Close(ctx); err != nil {
 			logIfError(ctx, err, "unable to close api server")
 		}
 
-<<<<<<< HEAD
-		hc.Stop()
-
-=======
->>>>>>> d17a526a
 		if serviceList.FilterStore {
 			log.Event(ctx, "closing filter store", log.INFO)
 			// mongo.Close() may use all remaining time in the context
