package mocks

import (
	"context"
	"errors"

	"github.com/ONSdigital/dp-filter-api/models"
)

// DatasetAPI represents a list of error flags to set error in mocked dataset API
type DatasetAPI struct {
	DimensionsNotFound       bool
	DimensionOptionsNotFound bool
	VersionNotFound          bool
	InternalServerError      bool
	Unpublished              bool
}

// A list of errors that can be returned by the mock package
var (
	errorVersionNotFound          = errors.New("Version not found")
	errorDimensionsNotFound       = errors.New("Dimensions not found")
	errorDimensionOptionsNotFound = errors.New("Dimension options not found")
)

// GetVersion represents the mocked version of getting an version document from dataset API
func (ds *DatasetAPI) GetVersion(ctx context.Context, dataset models.Dataset) (*models.Version, error) {
	if ds.InternalServerError {
		return nil, errorInternalServer
	}

	if ds.VersionNotFound {
		return nil, errorVersionNotFound
	}

<<<<<<< HEAD
	if ds.Unpublished {
		return &models.Instance{
			Links: models.InstanceLinks{
				Dataset: models.LinkObject{
					ID: "123",
				},
				Edition: models.LinkObject{
					ID: "2017",
				},
				Version: models.LinkObject{
					ID: "1",
				},
			},
		}, nil
	}

	return &models.Instance{
		Links: models.InstanceLinks{
=======
	return &models.Version{
		Links: models.VersionLinks{
>>>>>>> 048d365d
			Dataset: models.LinkObject{
				ID: "123",
			},
			Edition: models.LinkObject{
				ID: "2017",
			},
			Version: models.LinkObject{
				ID: "1",
			},
		},
		State: "published",
	}, nil
}

// GetVersionDimensions represents the mocked version of getting a list of dimensions from the dataset API
func (ds *DatasetAPI) GetVersionDimensions(ctx context.Context, dataset models.Dataset) (*models.DatasetDimensionResults, error) {
	if ds.InternalServerError {
		return nil, errorInternalServer
	}

	if ds.DimensionsNotFound {
		return nil, errorDimensionsNotFound
	}

	dimension := models.DatasetDimension{
		Name: "age",
	}

	return &models.DatasetDimensionResults{
		Items: []models.DatasetDimension{dimension},
	}, nil
}

// GetVersionDimensionOptions represents the mocked version of getting a list of dimension options from the dataset API
func (ds *DatasetAPI) GetVersionDimensionOptions(ctx context.Context, dataset models.Dataset, dimension string) (*models.DatasetDimensionOptionResults, error) {
	if ds.InternalServerError {
		return nil, errorInternalServer
	}

	if ds.DimensionOptionsNotFound {
		return nil, errorDimensionOptionsNotFound
	}

	dimensionOptionOne := models.PublicDimensionOption{
		Name:   "age",
		Label:  "age",
		Option: "27",
	}

	dimensionOptionTwo := models.PublicDimensionOption{
		Name:   "age",
		Label:  "age",
		Option: "33",
	}

	return &models.DatasetDimensionOptionResults{
		Items: []models.PublicDimensionOption{dimensionOptionOne, dimensionOptionTwo},
	}, nil
}<|MERGE_RESOLUTION|>--- conflicted
+++ resolved
@@ -33,10 +33,9 @@
 		return nil, errorVersionNotFound
 	}
 
-<<<<<<< HEAD
 	if ds.Unpublished {
-		return &models.Instance{
-			Links: models.InstanceLinks{
+		return &models.Version{
+			Links: models.VersionLinks{
 				Dataset: models.LinkObject{
 					ID: "123",
 				},
@@ -50,12 +49,8 @@
 		}, nil
 	}
 
-	return &models.Instance{
-		Links: models.InstanceLinks{
-=======
 	return &models.Version{
 		Links: models.VersionLinks{
->>>>>>> 048d365d
 			Dataset: models.LinkObject{
 				ID: "123",
 			},
