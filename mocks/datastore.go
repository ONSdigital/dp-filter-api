--- conflicted
+++ resolved
@@ -102,43 +102,22 @@
 	}
 
 	if ds.BadRequest {
-<<<<<<< HEAD
-		return nil, errorBadRequest
+		return &models.Filter{Dataset: &models.Dataset{ID: "123", Edition: "2017", Version: 1}, InstanceID: "12345678"}, errorBadRequest
 	}
 
 	if ds.ChangeInstanceRequest {
-		return &models.Filter{FilterID: filterID, InstanceID: "12345678", Published: true, Dimensions: []models.Dimension{{Name: "age", Options: []string{"33"}}}}, nil
+		return &models.Filter{Dataset: &models.Dataset{ID: "123", Edition: "2017", Version: 1}, InstanceID: "12345678", Published: true, Dimensions: []models.Dimension{{Name: "age", Options: []string{"33"}}}}, nil
 	}
 
 	if ds.InvalidDimensionOption {
-		return &models.Filter{FilterID: filterID, InstanceID: "12345678", Published: true, Dimensions: []models.Dimension{{Name: "age", Options: []string{"28"}}}}, nil
+		return &models.Filter{Dataset: &models.Dataset{ID: "123", Edition: "2017", Version: 1}, InstanceID: "12345678", Published: true, Dimensions: []models.Dimension{{Name: "age", Options: []string{"28"}}}}, nil
 	}
 
 	if ds.Unpublished {
-		return &models.Filter{FilterID: filterID, InstanceID: "12345678", Dimensions: []models.Dimension{{Name: "time", Options: []string{"2014", "2015"}}}}, nil
-=======
-		return &models.Filter{Dataset: &models.Dataset{ID: "123", Edition: "2017", Version: 1}, InstanceID: "12345678"}, errorBadRequest
-	}
-
-	if ds.ChangeInstanceRequest {
-		return &models.Filter{Dataset: &models.Dataset{ID: "123", Edition: "2017", Version: 1}, InstanceID: "12345678", Dimensions: []models.Dimension{{Name: "age", Options: []string{"33"}}}}, nil
-	}
-
-	if ds.InvalidDimensionOption {
-		return &models.Filter{Dataset: &models.Dataset{ID: "123", Edition: "2017", Version: 1}, InstanceID: "12345678", Dimensions: []models.Dimension{{Name: "age", Options: []string{"28"}}}}, nil
-	}
-
-	return &models.Filter{Dataset: &models.Dataset{ID: "123", Edition: "2017", Version: 1}, InstanceID: "12345678", Dimensions: []models.Dimension{{Name: "time"}}}, nil
-}
-
-// GetFilterDimensions represents the mocked version of getting a list of filter dimensions from the datastore
-func (ds *DataStore) GetFilterDimensions(filterID string) ([]models.Dimension, error) {
-	dimensions := []models.Dimension{}
->>>>>>> 048d365d
-
-	}
-
-	return &models.Filter{FilterID: filterID, InstanceID: "12345678", Published: true, Dimensions: []models.Dimension{{Name: "time", Options: []string{"2014", "2015"}}}}, nil
+		return &models.Filter{Dataset: &models.Dataset{ID: "123", Edition: "2017", Version: 1}, InstanceID: "12345678", Dimensions: []models.Dimension{{Name: "time", Options: []string{"2014", "2015"}}}}, nil
+	}
+
+	return &models.Filter{Dataset: &models.Dataset{ID: "123", Edition: "2017", Version: 1}, InstanceID: "12345678", Published: true, Dimensions: []models.Dimension{{Name: "time", Options: []string{"2014", "2015"}}}}, nil
 }
 
 // GetFilterDimension represents the mocked version of getting a filter dimension from the datastore
