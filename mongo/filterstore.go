package mongo

import (
	"errors"
	"fmt"

	"github.com/ONSdigital/dp-filter-api/models"
	"github.com/satori/go.uuid"
	"gopkg.in/mgo.v2"
	"gopkg.in/mgo.v2/bson"
)

//Database variables
const (
	database          = "filters"
	filtersCollection = "filters"
)

// Filter job states
const (
	submitted = "submitted"
	completed = "completed"
)

// Error codes
var (
	errNotFound                  = errors.New("Not found")
	errNotAuthorised             = errors.New("Not authorised")
	errDimensionNotFound         = errors.New("Dimension not found")
	errFilterOrDimensionNotFound = errors.New("Bad request - filter or dimension not found")
	errForbidden                 = errors.New("Forbidden")
	errOptionNotFound            = errors.New("Option not found")
	errBadRequest                = errors.New("Bad request - filter job not found")
)

// FilterStore containing all filter jobs stored in mongodb
type FilterStore struct {
	Session *mgo.Session
	host    string
}

// CreateFilterStore which can store, update and fetch filter jobs
func CreateFilterStore(url, host string) (*FilterStore, error) {
	session, err := mgo.Dial(url)
	if err != nil {
		return nil, err
	}
	return &FilterStore{Session: session, host: host}, nil
}

// AddFilter to the data store
func (s *FilterStore) AddFilter(host string, filter *models.Filter) (*models.Filter, error) {
	session := s.Session.Copy()
	defer session.Close()

	filter.FilterID = uuid.NewV4().String()
	if err := session.DB(database).C(filtersCollection).Insert(filter); err != nil {
		return nil, err
	}

	validateFilter(filter)
	return filter, nil
}

// GetFilter returns a single filter, if not found return an error
func (s *FilterStore) GetFilter(filterID string) (*models.Filter, error) {
	session := s.Session.Copy()
	defer session.Close()

	query := bson.M{"filter_job_id": filterID}
	var result models.Filter

	if err := session.DB(database).C(filtersCollection).Find(query).One(&result); err != nil {
		if err == mgo.ErrNotFound {
			return nil, errNotFound
		}
		return nil, err
	}

	validateFilter(&result)
	return &result, nil
}

// UpdateFilter replaces the stored filter properties
func (s *FilterStore) UpdateFilter(isAuthenticated bool, updatedFilter *models.Filter) error {
	session := s.Session.Copy()
	defer session.Close()

	currentFilter, err := s.GetFilter(updatedFilter.FilterID)
	if err != nil {
		if err == mgo.ErrNotFound {
			return errNotFound
		}
		return err
	}

	if !isAuthenticated {
		if currentFilter.State == submitted {
			return errForbidden
		}
		// force updates to the downloads property to be blank, only authenticated user can do this
		updatedFilter.Downloads = models.Downloads{}
	}

	if updatedFilter.Downloads.XLS.URL == "" {
		updatedFilter.Downloads.XLS = currentFilter.Downloads.XLS
	}

	if updatedFilter.Downloads.CSV.URL == "" {
		updatedFilter.Downloads.CSV = currentFilter.Downloads.CSV
	}

	if updatedFilter.Downloads.JSON.URL == "" {
		updatedFilter.Downloads.JSON = currentFilter.Downloads.JSON
	}

	// Don't bother checking for JSON as it doesn't get generated at the moment
	if updatedFilter.Downloads.CSV.URL == "" && updatedFilter.Downloads.XLS.URL == "" {
		updatedFilter.State = completed
	}

	query := bson.M{"filter_job_id": updatedFilter.FilterID}
	if err = session.DB(database).C(filtersCollection).Update(query, &updatedFilter); err != nil {
		if err == mgo.ErrNotFound {
			return errNotFound
		}
		return err
	}

	return nil
}

// GetFilterDimensions returns a list of dimensions from a filter, if the filter is not found an error is returned
func (s *FilterStore) GetFilterDimensions(filterID string) ([]models.Dimension, error) {
	session := s.Session.Copy()
	defer session.Close()

	query := bson.M{"filter_job_id": filterID}
	dimensionSelect := bson.M{"dimensions": 1}
	var result models.Filter

	if err := session.DB(database).C(filtersCollection).Find(query).Select(dimensionSelect).One(&result); err != nil {
		if err == mgo.ErrNotFound {
			return nil, errNotFound
		}
		return nil, err
	}

	return result.Dimensions, nil
}

// GetFilterDimension return a single dimension
func (s *FilterStore) GetFilterDimension(filterID string, name string) error {
	session := s.Session.Copy()
	defer session.Close()

	queryFilter := bson.M{"filter_job_id": filterID}
	queryDimension := bson.M{"filter_job_id": filterID, "dimensions": bson.M{"$elemMatch": bson.M{"name": name}}}
	dimensionSelect := bson.M{"dimensions": 1}
	var result models.Filter

	if err := session.DB(database).C(filtersCollection).Find(queryFilter).Select(dimensionSelect).One(&result); err != nil {
		if err == mgo.ErrNotFound {
			return errBadRequest
		}
		return err
	}

	if err := session.DB(database).C(filtersCollection).Find(queryDimension).Select(dimensionSelect).One(&result); err != nil {
		if err == mgo.ErrNotFound {
			return errDimensionNotFound
		}
		return err
	}

	return nil
}

// AddFilterDimension to a filter
func (s *FilterStore) AddFilterDimension(dimension *models.AddDimension) error {
	if err := s.checkFilterState(dimension.FilterID); err != nil {
		return err
	}

	session := s.Session.Copy()
	defer session.Close()

	queryFilter := bson.M{"filter_job_id": dimension.FilterID}
	url := fmt.Sprintf("%s/filter/%s/dimensions/%s", s.host, dimension.FilterID, dimension.Name)
	d := models.Dimension{Name: dimension.Name, Options: dimension.Options, DimensionURL: url}
<<<<<<< HEAD
	update := bson.M{"$push": bson.M{"dimensions": d}}

	if err := session.DB(database).C(filtersCollection).Update(queryFilter, update); err != nil {
=======
	update := bson.M{"$addToSet": bson.M{"dimensions": d}}
	err = session.DB(Database).C(FiltersCollection).Update(queryFilter, update)
	if err != nil {
>>>>>>> 2759fb9c
		if err == mgo.ErrNotFound {
			return errNotFound
		}
		return err
	}

	return nil
}

// RemoveFilterDimension from a filter
func (s *FilterStore) RemoveFilterDimension(filterID string, name string) error {
	if err := s.checkFilterState(filterID); err != nil {
		if err == errNotFound {
			return errBadRequest
		}
		return err
	}

	session := s.Session.Copy()
	defer session.Close()

	queryFilter := bson.M{"filter_job_id": filterID}
	update := bson.M{"$pull": bson.M{"dimensions": bson.M{"name": name}}}

	info, err := session.DB(database).C(filtersCollection).UpdateAll(queryFilter, update)
	if err != nil {
		if err == mgo.ErrNotFound {
			return errNotFound
		}
		return err
	}

	if info.Updated == 0 {
		return errDimensionNotFound
	}

	return nil
}

// AddFilterDimensionOption to a filter
func (s *FilterStore) AddFilterDimensionOption(newOption *models.AddDimensionOption) error {
	if err := s.checkFilterState(newOption.FilterID); err != nil {
		if err == errNotFound {
			return errBadRequest
		}
		return err
	}

	session := s.Session.Copy()
	defer session.Close()

	queryOptions := bson.M{"filter_job_id": newOption.FilterID, "dimensions": bson.M{"$elemMatch": bson.M{"name": newOption.Name}}}
<<<<<<< HEAD
	update := bson.M{"$push": bson.M{"dimensions.$.options": newOption.Option}}

	if err := session.DB(database).C(filtersCollection).Update(queryOptions, update); err != nil {
=======
	update := bson.M{"$addToSet": bson.M{"dimensions.$.options": newOption.Option}}
	err = session.DB(Database).C(FiltersCollection).Update(queryOptions, update)
	if err != nil {
>>>>>>> 2759fb9c
		if err == mgo.ErrNotFound {
			return errDimensionNotFound
		}
		return err
	}

	return nil
}

// GetFilterDimensionOptions return a list of dimension options
func (s *FilterStore) GetFilterDimensionOptions(filterID string, name string) ([]models.DimensionOption, error) {
	session := s.Session.Copy()
	defer session.Close()

	queryFilter := bson.M{"filter_job_id": filterID}
	var result models.Filter

	if err := session.DB(database).C(filtersCollection).Find(queryFilter).One(&result); err != nil {
		if err == mgo.ErrNotFound {
			return nil, errBadRequest
		}
		return nil, err
	}

	for _, dimension := range result.Dimensions {
		var options []models.DimensionOption

		if dimension.Name == name {
			for _, option := range dimension.Options {
				url := fmt.Sprintf("%s/filter/%s/dimensions/%s/option/%s", s.host, filterID, dimension.Name, option)
				dimensionOption := models.DimensionOption{Option: option, DimensionOptionURL: url}
				options = append(options, dimensionOption)
			}

			return options, nil
		}
	}

	return nil, errDimensionNotFound
}

// GetFilterDimensionOption return a single dimension option
func (s *FilterStore) GetFilterDimensionOption(filterID string, name string, option string) error {
	session := s.Session.Copy()
	defer session.Close()

	queryDimension := bson.M{"filter_job_id": filterID, "dimensions": bson.M{"$elemMatch": bson.M{"name": name}}}
	dimensionSelect := bson.M{"dimensions": 1}
	var result models.Filter

	if err := session.DB(database).C(filtersCollection).Find(queryDimension).Select(dimensionSelect).One(&result); err != nil {
		if err == mgo.ErrNotFound {
			return errFilterOrDimensionNotFound
		}
		return err
	}

	for _, d := range result.Dimensions {
		if d.Name == name {
			for _, o := range d.Options {
				if o == option {
					return nil
				}
			}
		}
	}

	return errOptionNotFound
}

// RemoveFilterDimensionOption from a filter
func (s *FilterStore) RemoveFilterDimensionOption(filterID string, name string, option string) error {
	if err := s.checkFilterState(filterID); err != nil {
		if err == errNotFound {
			return errBadRequest
		}
		return err
	}
	session := s.Session.Copy()
	defer session.Close()

	queryOptions := bson.M{"filter_job_id": filterID, "dimensions": bson.M{"$elemMatch": bson.M{"name": name}}}
	update := bson.M{"$pull": bson.M{"dimensions.$.options": option}}

	info, err := session.DB(database).C(filtersCollection).UpdateAll(queryOptions, update)
	if err != nil {
		if err == mgo.ErrNotFound {
			return errNotFound
		}
		return err
	}

	// No document was matched
	if info.Matched == 0 {
		return errBadRequest
	}

	// document was match but nothing was removed
	if info.Updated == 0 {
		return errNotFound
	}

	return nil
}

func (s *FilterStore) checkFilterState(filterID string) error {
	filter, err := s.GetFilter(filterID)
	if err != nil {
		return err
	}

	if filter.State == submitted {
		return errForbidden
	}

	return nil
}

func validateFilter(filter *models.Filter) {
	// Make sure all empty arrays are initialized
	if filter.Dimensions == nil {
		filter.Dimensions = []models.Dimension{}
	}

	if filter.Events.Info == nil {
		filter.Events.Info = []models.EventItem{}
	}

	if filter.Events.Error == nil {
		filter.Events.Error = []models.EventItem{}
	}
}<|MERGE_RESOLUTION|>--- conflicted
+++ resolved
@@ -188,15 +188,9 @@
 	queryFilter := bson.M{"filter_job_id": dimension.FilterID}
 	url := fmt.Sprintf("%s/filter/%s/dimensions/%s", s.host, dimension.FilterID, dimension.Name)
 	d := models.Dimension{Name: dimension.Name, Options: dimension.Options, DimensionURL: url}
-<<<<<<< HEAD
-	update := bson.M{"$push": bson.M{"dimensions": d}}
+	update := bson.M{"$addToSet": bson.M{"dimensions": d}}
 
 	if err := session.DB(database).C(filtersCollection).Update(queryFilter, update); err != nil {
-=======
-	update := bson.M{"$addToSet": bson.M{"dimensions": d}}
-	err = session.DB(Database).C(FiltersCollection).Update(queryFilter, update)
-	if err != nil {
->>>>>>> 2759fb9c
 		if err == mgo.ErrNotFound {
 			return errNotFound
 		}
@@ -249,15 +243,9 @@
 	defer session.Close()
 
 	queryOptions := bson.M{"filter_job_id": newOption.FilterID, "dimensions": bson.M{"$elemMatch": bson.M{"name": newOption.Name}}}
-<<<<<<< HEAD
-	update := bson.M{"$push": bson.M{"dimensions.$.options": newOption.Option}}
+	update := bson.M{"$addToSet": bson.M{"dimensions.$.options": newOption.Option}}
 
 	if err := session.DB(database).C(filtersCollection).Update(queryOptions, update); err != nil {
-=======
-	update := bson.M{"$addToSet": bson.M{"dimensions.$.options": newOption.Option}}
-	err = session.DB(Database).C(FiltersCollection).Update(queryOptions, update)
-	if err != nil {
->>>>>>> 2759fb9c
 		if err == mgo.ErrNotFound {
 			return errDimensionNotFound
 		}
