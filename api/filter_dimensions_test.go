--- conflicted
+++ resolved
@@ -1,23 +1,18 @@
 package api
 
 import (
-<<<<<<< HEAD
-=======
 	"context"
+	"net/http"
+	"net/http/httptest"
+	"strings"
+	"testing"
+
 	"github.com/ONSdigital/dp-filter-api/mocks"
 	"github.com/ONSdigital/go-ns/common"
 	"github.com/gorilla/mux"
 	. "github.com/smartystreets/goconvey/convey"
->>>>>>> a69c644f
-	"net/http"
-	"net/http/httptest"
-	"strings"
-	"testing"
 
 	"github.com/ONSdigital/dp-filter-api/filters"
-	"github.com/ONSdigital/dp-filter-api/mocks"
-	"github.com/gorilla/mux"
-	. "github.com/smartystreets/goconvey/convey"
 )
 
 func TestSuccessfulGetFilterBlueprintDimensions(t *testing.T) {
@@ -802,24 +797,12 @@
 		})
 	})
 
-<<<<<<< HEAD
-	Convey("When the filter document has been modified by an external source, a conflict request status is returned", t, func() {
-=======
 	Convey("When dimension does not exist against filter blueprint, the response is idempotent and returns 200 OK", t, func() {
 		mockAuditor := getMockAuditor()
->>>>>>> a69c644f
 		r, err := http.NewRequest("DELETE", "http://localhost:22100/filters/12345678/dimensions/1_age", nil)
 		So(err, ShouldBeNil)
 
 		w := httptest.NewRecorder()
-<<<<<<< HEAD
-		api := routes(host, mux.NewRouter(), &mocks.DataStore{ConflictRequest: true}, &mocks.FilterJob{}, &mocks.DatasetAPI{}, previewMock, enablePrivateEndpoints, downloadServiceURL, downloadServiceToken, getMockAuditor())
-		api.router.ServeHTTP(w, r)
-		So(w.Code, ShouldEqual, http.StatusConflict)
-
-		response := w.Body.String()
-		So(response, ShouldResemble, filters.ErrFilterBlueprintConflict.Error()+"\n")
-=======
 		api := routes(host, mux.NewRouter(), &mocks.DataStore{DimensionNotFound: true}, &mocks.FilterJob{}, &mocks.DatasetAPI{}, previewMock, enablePrivateEndpoints, downloadServiceURL, downloadServiceToken, mockAuditor)
 		api.router.ServeHTTP(w, r)
 		So(w.Code, ShouldEqual, http.StatusOK)
@@ -918,6 +901,5 @@
 				So(w.Code, ShouldEqual, http.StatusInternalServerError)
 			})
 		})
->>>>>>> a69c644f
 	})
 }