--- conflicted
+++ resolved
@@ -64,7 +64,7 @@
 			TotalCount: 3,
 		}
 
-		expectedBodyFullUrlRewritten := models.PublicDimensions{
+		expectedBodyFullURLRewritten := models.PublicDimensions{
 			Items: []*models.PublicDimension{
 				{
 					Name: "1_age",
@@ -105,17 +105,17 @@
 			So(response, ShouldResemble, expected)
 		}
 
-		Convey("Getting a list of dimensions for a filter blueprint results when url rewriting enabled with x-forwarded-host", func() {
-			r, err := http.NewRequest("GET", "http://localhost:22100/filters/12345678/dimensions", nil)
+		Convey("Getting a list of dimensions for a filter blueprint results when url rewriting is enabled with authentication", func() {
+			r, err := http.NewRequest("GET", "http://localhost:22100/filters/12345678/dimensions", http.NoBody)
 			r.Header.Set("X-Forwarded-Host", "api.test.com")
 			So(err, ShouldBeNil)
 
 			w := httptest.NewRecorder()
-			filterApi := api.Setup(cfg(), mux.NewRouter(), &mock.DataStore{}, &mock.FilterJob{}, &mock.DatasetAPI{}, filterFlexAPIMock, hostURL, true)
-			filterApi.Router.ServeHTTP(w, r)
+			filterAPI := api.Setup(cfg(), mux.NewRouter(), &mock.DataStore{}, &mock.FilterJob{}, &mock.DatasetAPI{}, filterFlexAPIMock, hostURL, true)
+			filterAPI.Router.ServeHTTP(w, r)
 			So(w.Code, ShouldEqual, http.StatusOK)
-			So(w.HeaderMap.Get("ETag"), ShouldResemble, testETag)
-			validateBody(w.Body.Bytes(), expectedBodyFullUrlRewritten)
+			So(w.Result().Header.Get("ETag"), ShouldResemble, testETag)
+			validateBody(w.Body.Bytes(), expectedBodyFullURLRewritten)
 		})
 
 		Convey("Getting a list of dimensions for a filter blueprint results in a 200 response and expected body", func() {
@@ -123,13 +123,8 @@
 			So(err, ShouldBeNil)
 
 			w := httptest.NewRecorder()
-<<<<<<< HEAD
-			filterApi := api.Setup(cfg(), mux.NewRouter(), &mock.DataStore{}, &mock.FilterJob{}, &mock.DatasetAPI{}, filterFlexAPIMock, hostURL, false)
-			filterApi.Router.ServeHTTP(w, r)
-=======
-			filterAPI := api.Setup(cfg(), mux.NewRouter(), &mock.DataStore{}, &mock.FilterJob{}, &mock.DatasetAPI{}, filterFlexAPIMock)
-			filterAPI.Router.ServeHTTP(w, r)
->>>>>>> 15ef77e0
+			filterAPI := api.Setup(cfg(), mux.NewRouter(), &mock.DataStore{}, &mock.FilterJob{}, &mock.DatasetAPI{}, filterFlexAPIMock, hostURL, false)
+			filterAPI.Router.ServeHTTP(w, r)
 			So(w.Code, ShouldEqual, http.StatusOK)
 			So(w.Result().Header.Get("ETag"), ShouldResemble, testETag)
 
@@ -140,13 +135,8 @@
 			r := createAuthenticatedRequest("GET", "http://localhost:22100/filters/12345678/dimensions", http.NoBody)
 
 			w := httptest.NewRecorder()
-<<<<<<< HEAD
-			filterApi := api.Setup(cfg(), mux.NewRouter(), mock.NewDataStore().Unpublished(), &mock.FilterJob{}, mock.NewDatasetAPI().Unpublished(), filterFlexAPIMock, hostURL, false)
-			filterApi.Router.ServeHTTP(w, r)
-=======
-			filterAPI := api.Setup(cfg(), mux.NewRouter(), mock.NewDataStore().Unpublished(), &mock.FilterJob{}, mock.NewDatasetAPI().Unpublished(), filterFlexAPIMock)
-			filterAPI.Router.ServeHTTP(w, r)
->>>>>>> 15ef77e0
+			filterAPI := api.Setup(cfg(), mux.NewRouter(), mock.NewDataStore().Unpublished(), &mock.FilterJob{}, mock.NewDatasetAPI().Unpublished(), filterFlexAPIMock, hostURL, false)
+			filterAPI.Router.ServeHTTP(w, r)
 			So(w.Code, ShouldEqual, http.StatusOK)
 			So(w.Result().Header.Get("ETag"), ShouldResemble, testETag)
 
@@ -158,13 +148,8 @@
 			So(err, ShouldBeNil)
 
 			w := httptest.NewRecorder()
-<<<<<<< HEAD
-			filterApi := api.Setup(cfg(), mux.NewRouter(), &mock.DataStore{}, &mock.FilterJob{}, &mock.DatasetAPI{}, filterFlexAPIMock, hostURL, false)
-			filterApi.Router.ServeHTTP(w, r)
-=======
-			filterAPI := api.Setup(cfg(), mux.NewRouter(), &mock.DataStore{}, &mock.FilterJob{}, &mock.DatasetAPI{}, filterFlexAPIMock)
-			filterAPI.Router.ServeHTTP(w, r)
->>>>>>> 15ef77e0
+			filterAPI := api.Setup(cfg(), mux.NewRouter(), &mock.DataStore{}, &mock.FilterJob{}, &mock.DatasetAPI{}, filterFlexAPIMock, hostURL, false)
+			filterAPI.Router.ServeHTTP(w, r)
 			So(w.Code, ShouldEqual, http.StatusOK)
 			So(w.Result().Header.Get("ETag"), ShouldResemble, testETag)
 
@@ -203,13 +188,8 @@
 			}
 
 			w := httptest.NewRecorder()
-<<<<<<< HEAD
-			filterApi := api.Setup(cfg(), mux.NewRouter(), &mock.DataStore{}, &mock.FilterJob{}, &mock.DatasetAPI{}, filterFlexAPIMock, hostURL, false)
-			filterApi.Router.ServeHTTP(w, r)
-=======
-			filterAPI := api.Setup(cfg(), mux.NewRouter(), &mock.DataStore{}, &mock.FilterJob{}, &mock.DatasetAPI{}, filterFlexAPIMock)
-			filterAPI.Router.ServeHTTP(w, r)
->>>>>>> 15ef77e0
+			filterAPI := api.Setup(cfg(), mux.NewRouter(), &mock.DataStore{}, &mock.FilterJob{}, &mock.DatasetAPI{}, filterFlexAPIMock, hostURL, false)
+			filterAPI.Router.ServeHTTP(w, r)
 			So(w.Code, ShouldEqual, http.StatusOK)
 			So(w.Result().Header.Get("ETag"), ShouldResemble, testETag)
 
@@ -229,13 +209,8 @@
 			}
 
 			w := httptest.NewRecorder()
-<<<<<<< HEAD
-			filterApi := api.Setup(cfg(), mux.NewRouter(), &mock.DataStore{}, &mock.FilterJob{}, &mock.DatasetAPI{}, filterFlexAPIMock, hostURL, false)
-			filterApi.Router.ServeHTTP(w, r)
-=======
-			filterAPI := api.Setup(cfg(), mux.NewRouter(), &mock.DataStore{}, &mock.FilterJob{}, &mock.DatasetAPI{}, filterFlexAPIMock)
-			filterAPI.Router.ServeHTTP(w, r)
->>>>>>> 15ef77e0
+			filterAPI := api.Setup(cfg(), mux.NewRouter(), &mock.DataStore{}, &mock.FilterJob{}, &mock.DatasetAPI{}, filterFlexAPIMock, hostURL, false)
+			filterAPI.Router.ServeHTTP(w, r)
 			So(w.Code, ShouldEqual, http.StatusOK)
 			So(w.Result().Header.Get("ETag"), ShouldResemble, testETag)
 
@@ -254,13 +229,8 @@
 		So(err, ShouldBeNil)
 
 		w := httptest.NewRecorder()
-<<<<<<< HEAD
-		filterApi := api.Setup(cfg(), mux.NewRouter(), mock.NewDataStore().InternalError(), &mock.FilterJob{}, &mock.DatasetAPI{}, filterFlexAPIMock, hostURL, false)
-		filterApi.Router.ServeHTTP(w, r)
-=======
-		filterAPI := api.Setup(cfg(), mux.NewRouter(), mock.NewDataStore().InternalError(), &mock.FilterJob{}, &mock.DatasetAPI{}, filterFlexAPIMock)
-		filterAPI.Router.ServeHTTP(w, r)
->>>>>>> 15ef77e0
+		filterAPI := api.Setup(cfg(), mux.NewRouter(), mock.NewDataStore().InternalError(), &mock.FilterJob{}, &mock.DatasetAPI{}, filterFlexAPIMock, hostURL, false)
+		filterAPI.Router.ServeHTTP(w, r)
 		So(w.Code, ShouldEqual, http.StatusInternalServerError)
 		So(w.Result().Header.Get("ETag"), ShouldResemble, "")
 
@@ -273,13 +243,8 @@
 		So(err, ShouldBeNil)
 
 		w := httptest.NewRecorder()
-<<<<<<< HEAD
-		filterApi := api.Setup(cfg(), mux.NewRouter(), mock.NewDataStore().InternalError(), &mock.FilterJob{}, &mock.DatasetAPI{}, filterFlexAPIMock, hostURL, false)
-		filterApi.Router.ServeHTTP(w, r)
-=======
-		filterAPI := api.Setup(cfg(), mux.NewRouter(), mock.NewDataStore().InternalError(), &mock.FilterJob{}, &mock.DatasetAPI{}, filterFlexAPIMock)
-		filterAPI.Router.ServeHTTP(w, r)
->>>>>>> 15ef77e0
+		filterAPI := api.Setup(cfg(), mux.NewRouter(), mock.NewDataStore().InternalError(), &mock.FilterJob{}, &mock.DatasetAPI{}, filterFlexAPIMock, hostURL, false)
+		filterAPI.Router.ServeHTTP(w, r)
 		So(w.Code, ShouldEqual, http.StatusBadRequest)
 		So(w.Result().Header.Get("ETag"), ShouldResemble, "")
 
@@ -292,13 +257,8 @@
 		So(err, ShouldBeNil)
 
 		w := httptest.NewRecorder()
-<<<<<<< HEAD
-		filterApi := api.Setup(cfg(), mux.NewRouter(), mock.NewDataStore().InternalError(), &mock.FilterJob{}, &mock.DatasetAPI{}, filterFlexAPIMock, hostURL, false)
-		filterApi.Router.ServeHTTP(w, r)
-=======
-		filterAPI := api.Setup(cfg(), mux.NewRouter(), mock.NewDataStore().InternalError(), &mock.FilterJob{}, &mock.DatasetAPI{}, filterFlexAPIMock)
-		filterAPI.Router.ServeHTTP(w, r)
->>>>>>> 15ef77e0
+		filterAPI := api.Setup(cfg(), mux.NewRouter(), mock.NewDataStore().InternalError(), &mock.FilterJob{}, &mock.DatasetAPI{}, filterFlexAPIMock, hostURL, false)
+		filterAPI.Router.ServeHTTP(w, r)
 		So(w.Code, ShouldEqual, http.StatusBadRequest)
 		So(w.Result().Header.Get("ETag"), ShouldResemble, "")
 
@@ -311,13 +271,8 @@
 		So(err, ShouldBeNil)
 
 		w := httptest.NewRecorder()
-<<<<<<< HEAD
-		filterApi := api.Setup(cfg(), mux.NewRouter(), mock.NewDataStore().NotFound(), &mock.FilterJob{}, &mock.DatasetAPI{}, filterFlexAPIMock, hostURL, false)
-		filterApi.Router.ServeHTTP(w, r)
-=======
-		filterAPI := api.Setup(cfg(), mux.NewRouter(), mock.NewDataStore().NotFound(), &mock.FilterJob{}, &mock.DatasetAPI{}, filterFlexAPIMock)
-		filterAPI.Router.ServeHTTP(w, r)
->>>>>>> 15ef77e0
+		filterAPI := api.Setup(cfg(), mux.NewRouter(), mock.NewDataStore().NotFound(), &mock.FilterJob{}, &mock.DatasetAPI{}, filterFlexAPIMock, hostURL, false)
+		filterAPI.Router.ServeHTTP(w, r)
 		So(w.Code, ShouldEqual, http.StatusNotFound)
 		So(w.Result().Header.Get("ETag"), ShouldResemble, "")
 
@@ -338,13 +293,8 @@
 		So(err, ShouldBeNil)
 
 		w := httptest.NewRecorder()
-<<<<<<< HEAD
-		filterApi := api.Setup(cfg(), mux.NewRouter(), &mock.DataStore{}, &mock.FilterJob{}, &mock.DatasetAPI{}, filterFlexAPIMock, hostURL, false)
-		filterApi.Router.ServeHTTP(w, r)
-=======
-		filterAPI := api.Setup(cfg(), mux.NewRouter(), &mock.DataStore{}, &mock.FilterJob{}, &mock.DatasetAPI{}, filterFlexAPIMock)
-		filterAPI.Router.ServeHTTP(w, r)
->>>>>>> 15ef77e0
+		filterAPI := api.Setup(cfg(), mux.NewRouter(), &mock.DataStore{}, &mock.FilterJob{}, &mock.DatasetAPI{}, filterFlexAPIMock, hostURL, false)
+		filterAPI.Router.ServeHTTP(w, r)
 		So(w.Code, ShouldEqual, http.StatusCreated)
 		So(w.Result().Header.Get("ETag"), ShouldResemble, testETag1)
 
@@ -362,13 +312,8 @@
 		So(err, ShouldBeNil)
 
 		w := httptest.NewRecorder()
-<<<<<<< HEAD
-		filterApi := api.Setup(cfg(), mux.NewRouter(), &mock.DataStore{}, &mock.FilterJob{}, &mock.DatasetAPI{}, filterFlexAPIMock, hostURL, false)
-		filterApi.Router.ServeHTTP(w, r)
-=======
-		filterAPI := api.Setup(cfg(), mux.NewRouter(), &mock.DataStore{}, &mock.FilterJob{}, &mock.DatasetAPI{}, filterFlexAPIMock)
-		filterAPI.Router.ServeHTTP(w, r)
->>>>>>> 15ef77e0
+		filterAPI := api.Setup(cfg(), mux.NewRouter(), &mock.DataStore{}, &mock.FilterJob{}, &mock.DatasetAPI{}, filterFlexAPIMock, hostURL, false)
+		filterAPI.Router.ServeHTTP(w, r)
 		So(w.Code, ShouldEqual, http.StatusCreated)
 		So(w.Result().Header.Get("ETag"), ShouldResemble, testETag1)
 
@@ -386,13 +331,8 @@
 		So(err, ShouldBeNil)
 
 		w := httptest.NewRecorder()
-<<<<<<< HEAD
-		filterApi := api.Setup(cfg(), mux.NewRouter(), &mock.DataStore{}, &mock.FilterJob{}, &mock.DatasetAPI{}, filterFlexAPIMock, hostURL, false)
-		filterApi.Router.ServeHTTP(w, r)
-=======
-		filterAPI := api.Setup(cfg(), mux.NewRouter(), &mock.DataStore{}, &mock.FilterJob{}, &mock.DatasetAPI{}, filterFlexAPIMock)
-		filterAPI.Router.ServeHTTP(w, r)
->>>>>>> 15ef77e0
+		filterAPI := api.Setup(cfg(), mux.NewRouter(), &mock.DataStore{}, &mock.FilterJob{}, &mock.DatasetAPI{}, filterFlexAPIMock, hostURL, false)
+		filterAPI.Router.ServeHTTP(w, r)
 		So(w.Code, ShouldEqual, http.StatusCreated)
 		So(w.Result().Header.Get("ETag"), ShouldResemble, testETag1)
 
@@ -409,13 +349,8 @@
 		r.Header.Set("If-Match", testETag)
 
 		w := httptest.NewRecorder()
-<<<<<<< HEAD
-		filterApi := api.Setup(cfg(), mux.NewRouter(), mock.NewDataStore().Unpublished(), &mock.FilterJob{}, mock.NewDatasetAPI().Unpublished(), filterFlexAPIMock, hostURL, false)
-		filterApi.Router.ServeHTTP(w, r)
-=======
-		filterAPI := api.Setup(cfg(), mux.NewRouter(), mock.NewDataStore().Unpublished(), &mock.FilterJob{}, mock.NewDatasetAPI().Unpublished(), filterFlexAPIMock)
-		filterAPI.Router.ServeHTTP(w, r)
->>>>>>> 15ef77e0
+		filterAPI := api.Setup(cfg(), mux.NewRouter(), mock.NewDataStore().Unpublished(), &mock.FilterJob{}, mock.NewDatasetAPI().Unpublished(), filterFlexAPIMock, hostURL, false)
+		filterAPI.Router.ServeHTTP(w, r)
 		So(w.Code, ShouldEqual, http.StatusCreated)
 		So(w.Result().Header.Get("ETag"), ShouldResemble, testETag1)
 
@@ -439,13 +374,8 @@
 		So(err, ShouldBeNil)
 
 		w := httptest.NewRecorder()
-<<<<<<< HEAD
-		filterApi := api.Setup(cfg(), mux.NewRouter(), mock.NewDataStore().InternalError(), &mock.FilterJob{}, &mock.DatasetAPI{}, filterFlexAPIMock, hostURL, false)
-		filterApi.Router.ServeHTTP(w, r)
-=======
-		filterAPI := api.Setup(cfg(), mux.NewRouter(), mock.NewDataStore().InternalError(), &mock.FilterJob{}, &mock.DatasetAPI{}, filterFlexAPIMock)
-		filterAPI.Router.ServeHTTP(w, r)
->>>>>>> 15ef77e0
+		filterAPI := api.Setup(cfg(), mux.NewRouter(), mock.NewDataStore().InternalError(), &mock.FilterJob{}, &mock.DatasetAPI{}, filterFlexAPIMock, hostURL, false)
+		filterAPI.Router.ServeHTTP(w, r)
 		So(w.Code, ShouldEqual, http.StatusInternalServerError)
 		So(w.Result().Header.Get("ETag"), ShouldResemble, "")
 
@@ -466,13 +396,8 @@
 		So(err, ShouldBeNil)
 
 		w := httptest.NewRecorder()
-<<<<<<< HEAD
-		filterApi := api.Setup(cfg(), mux.NewRouter(), &mock.DataStore{}, &mock.FilterJob{}, &mock.DatasetAPI{}, filterFlexAPIMock, hostURL, false)
-		filterApi.Router.ServeHTTP(w, r)
-=======
-		filterAPI := api.Setup(cfg(), mux.NewRouter(), &mock.DataStore{}, &mock.FilterJob{}, &mock.DatasetAPI{}, filterFlexAPIMock)
-		filterAPI.Router.ServeHTTP(w, r)
->>>>>>> 15ef77e0
+		filterAPI := api.Setup(cfg(), mux.NewRouter(), &mock.DataStore{}, &mock.FilterJob{}, &mock.DatasetAPI{}, filterFlexAPIMock, hostURL, false)
+		filterAPI.Router.ServeHTTP(w, r)
 		So(w.Code, ShouldEqual, http.StatusBadRequest)
 		So(w.Result().Header.Get("ETag"), ShouldResemble, "")
 
@@ -493,13 +418,8 @@
 		So(err, ShouldBeNil)
 
 		w := httptest.NewRecorder()
-<<<<<<< HEAD
-		filterApi := api.Setup(cfg(), mux.NewRouter(), mock.NewDataStore().NotFound(), &mock.FilterJob{}, &mock.DatasetAPI{}, filterFlexAPIMock, hostURL, false)
-		filterApi.Router.ServeHTTP(w, r)
-=======
-		filterAPI := api.Setup(cfg(), mux.NewRouter(), mock.NewDataStore().NotFound(), &mock.FilterJob{}, &mock.DatasetAPI{}, filterFlexAPIMock)
-		filterAPI.Router.ServeHTTP(w, r)
->>>>>>> 15ef77e0
+		filterAPI := api.Setup(cfg(), mux.NewRouter(), mock.NewDataStore().NotFound(), &mock.FilterJob{}, &mock.DatasetAPI{}, filterFlexAPIMock, hostURL, false)
+		filterAPI.Router.ServeHTTP(w, r)
 		So(w.Code, ShouldEqual, http.StatusNotFound)
 		So(w.Result().Header.Get("ETag"), ShouldResemble, "")
 
@@ -520,13 +440,8 @@
 		So(err, ShouldBeNil)
 
 		w := httptest.NewRecorder()
-<<<<<<< HEAD
-		filterApi := api.Setup(cfg(), mux.NewRouter(), mock.NewDataStore().Unpublished(), &mock.FilterJob{}, mock.NewDatasetAPI().Unpublished(), filterFlexAPIMock, hostURL, false)
-		filterApi.Router.ServeHTTP(w, r)
-=======
-		filterAPI := api.Setup(cfg(), mux.NewRouter(), mock.NewDataStore().Unpublished(), &mock.FilterJob{}, mock.NewDatasetAPI().Unpublished(), filterFlexAPIMock)
-		filterAPI.Router.ServeHTTP(w, r)
->>>>>>> 15ef77e0
+		filterAPI := api.Setup(cfg(), mux.NewRouter(), mock.NewDataStore().Unpublished(), &mock.FilterJob{}, mock.NewDatasetAPI().Unpublished(), filterFlexAPIMock, hostURL, false)
+		filterAPI.Router.ServeHTTP(w, r)
 		So(w.Code, ShouldEqual, http.StatusNotFound)
 		So(w.Result().Header.Get("ETag"), ShouldResemble, "")
 
@@ -547,13 +462,8 @@
 		So(err, ShouldBeNil)
 
 		w := httptest.NewRecorder()
-<<<<<<< HEAD
-		filterApi := api.Setup(cfg(), mux.NewRouter(), &mock.DataStore{}, &mock.FilterJob{}, &mock.DatasetAPI{}, filterFlexAPIMock, hostURL, false)
-		filterApi.Router.ServeHTTP(w, r)
-=======
-		filterAPI := api.Setup(cfg(), mux.NewRouter(), &mock.DataStore{}, &mock.FilterJob{}, &mock.DatasetAPI{}, filterFlexAPIMock)
-		filterAPI.Router.ServeHTTP(w, r)
->>>>>>> 15ef77e0
+		filterAPI := api.Setup(cfg(), mux.NewRouter(), &mock.DataStore{}, &mock.FilterJob{}, &mock.DatasetAPI{}, filterFlexAPIMock, hostURL, false)
+		filterAPI.Router.ServeHTTP(w, r)
 		So(w.Code, ShouldEqual, http.StatusBadRequest)
 		So(w.Result().Header.Get("ETag"), ShouldResemble, "")
 
@@ -574,13 +484,8 @@
 		So(err, ShouldBeNil)
 
 		w := httptest.NewRecorder()
-<<<<<<< HEAD
-		filterApi := api.Setup(cfg(), mux.NewRouter(), &mock.DataStore{}, &mock.FilterJob{}, &mock.DatasetAPI{}, filterFlexAPIMock, hostURL, false)
-		filterApi.Router.ServeHTTP(w, r)
-=======
-		filterAPI := api.Setup(cfg(), mux.NewRouter(), &mock.DataStore{}, &mock.FilterJob{}, &mock.DatasetAPI{}, filterFlexAPIMock)
-		filterAPI.Router.ServeHTTP(w, r)
->>>>>>> 15ef77e0
+		filterAPI := api.Setup(cfg(), mux.NewRouter(), &mock.DataStore{}, &mock.FilterJob{}, &mock.DatasetAPI{}, filterFlexAPIMock, hostURL, false)
+		filterAPI.Router.ServeHTTP(w, r)
 		So(w.Code, ShouldEqual, http.StatusBadRequest)
 		So(w.Result().Header.Get("ETag"), ShouldResemble, "")
 
@@ -601,13 +506,8 @@
 		So(err, ShouldBeNil)
 
 		w := httptest.NewRecorder()
-<<<<<<< HEAD
-		filterApi := api.Setup(cfg(), mux.NewRouter(), mock.NewDataStore().ConflictRequest(), &mock.FilterJob{}, &mock.DatasetAPI{}, filterFlexAPIMock, hostURL, false)
-		filterApi.Router.ServeHTTP(w, r)
-=======
-		filterAPI := api.Setup(cfg(), mux.NewRouter(), mock.NewDataStore().ConflictRequest(), &mock.FilterJob{}, &mock.DatasetAPI{}, filterFlexAPIMock)
-		filterAPI.Router.ServeHTTP(w, r)
->>>>>>> 15ef77e0
+		filterAPI := api.Setup(cfg(), mux.NewRouter(), mock.NewDataStore().ConflictRequest(), &mock.FilterJob{}, &mock.DatasetAPI{}, filterFlexAPIMock, hostURL, false)
+		filterAPI.Router.ServeHTTP(w, r)
 		So(w.Code, ShouldEqual, http.StatusConflict)
 		So(w.Result().Header.Get("ETag"), ShouldResemble, "")
 
@@ -632,13 +532,8 @@
 		ds.Mock.GetFilterDimensionFunc = func(ctx context.Context, filterID string, name, eTagSelector string) (dimension *models.Dimension, err error) {
 			return nil, filters.ErrFilterBlueprintConflict
 		}
-<<<<<<< HEAD
-		filterApi := api.Setup(cfg(), mux.NewRouter(), ds.Mock, &mock.FilterJob{}, &mock.DatasetAPI{}, filterFlexAPIMock, hostURL, false)
-		filterApi.Router.ServeHTTP(w, r)
-=======
-		filterAPI := api.Setup(cfg(), mux.NewRouter(), ds.Mock, &mock.FilterJob{}, &mock.DatasetAPI{}, filterFlexAPIMock)
-		filterAPI.Router.ServeHTTP(w, r)
->>>>>>> 15ef77e0
+		filterAPI := api.Setup(cfg(), mux.NewRouter(), ds.Mock, &mock.FilterJob{}, &mock.DatasetAPI{}, filterFlexAPIMock, hostURL, false)
+		filterAPI.Router.ServeHTTP(w, r)
 		So(w.Code, ShouldEqual, http.StatusConflict)
 		So(w.Result().Header.Get("ETag"), ShouldResemble, "")
 
@@ -658,13 +553,8 @@
 		So(err, ShouldBeNil)
 
 		w := httptest.NewRecorder()
-<<<<<<< HEAD
-		filterApi := api.Setup(cfg(), mux.NewRouter(), mock.NewDataStore(), &mock.FilterJob{}, &mock.DatasetAPI{}, filterFlexAPIMock, hostURL, false)
-		filterApi.Router.ServeHTTP(w, r)
-=======
-		filterAPI := api.Setup(cfg(), mux.NewRouter(), mock.NewDataStore(), &mock.FilterJob{}, &mock.DatasetAPI{}, filterFlexAPIMock)
-		filterAPI.Router.ServeHTTP(w, r)
->>>>>>> 15ef77e0
+		filterAPI := api.Setup(cfg(), mux.NewRouter(), mock.NewDataStore(), &mock.FilterJob{}, &mock.DatasetAPI{}, filterFlexAPIMock, hostURL, false)
+		filterAPI.Router.ServeHTTP(w, r)
 		So(w.Code, ShouldEqual, http.StatusBadRequest)
 		So(w.Result().Header.Get("ETag"), ShouldResemble, "")
 
@@ -689,13 +579,8 @@
 		So(err, ShouldBeNil)
 
 		w := httptest.NewRecorder()
-<<<<<<< HEAD
-		filterApi := api.Setup(cfg(), mux.NewRouter(), &mock.DataStore{}, &mock.FilterJob{}, &mock.DatasetAPI{}, filterFlexAPIMock, hostURL, false)
-		filterApi.Router.ServeHTTP(w, r)
-=======
-		filterAPI := api.Setup(cfg(), mux.NewRouter(), &mock.DataStore{}, &mock.FilterJob{}, &mock.DatasetAPI{}, filterFlexAPIMock)
-		filterAPI.Router.ServeHTTP(w, r)
->>>>>>> 15ef77e0
+		filterAPI := api.Setup(cfg(), mux.NewRouter(), &mock.DataStore{}, &mock.FilterJob{}, &mock.DatasetAPI{}, filterFlexAPIMock, hostURL, false)
+		filterAPI.Router.ServeHTTP(w, r)
 		So(w.Code, ShouldEqual, http.StatusOK)
 		So(w.Result().Header.Get("ETag"), ShouldResemble, testETag)
 
@@ -707,13 +592,8 @@
 		r := createAuthenticatedRequest("GET", "http://localhost:22100/filters/12345678/dimensions/1_age", http.NoBody)
 
 		w := httptest.NewRecorder()
-<<<<<<< HEAD
-		filterApi := api.Setup(cfg(), mux.NewRouter(), mock.NewDataStore().Unpublished(), &mock.FilterJob{}, mock.NewDatasetAPI().Unpublished(), filterFlexAPIMock, hostURL, false)
-		filterApi.Router.ServeHTTP(w, r)
-=======
-		filterAPI := api.Setup(cfg(), mux.NewRouter(), mock.NewDataStore().Unpublished(), &mock.FilterJob{}, mock.NewDatasetAPI().Unpublished(), filterFlexAPIMock)
-		filterAPI.Router.ServeHTTP(w, r)
->>>>>>> 15ef77e0
+		filterAPI := api.Setup(cfg(), mux.NewRouter(), mock.NewDataStore().Unpublished(), &mock.FilterJob{}, mock.NewDatasetAPI().Unpublished(), filterFlexAPIMock, hostURL, false)
+		filterAPI.Router.ServeHTTP(w, r)
 		So(w.Code, ShouldEqual, http.StatusOK)
 		So(w.Result().Header.Get("ETag"), ShouldResemble, testETag)
 
@@ -721,16 +601,16 @@
 		So(w.Body.String(), ShouldContainSubstring, `"options":{"href":"http://localhost:80/filters/12345678/dimensions/1_age/options"`)
 	})
 
-	Convey("Successfully get a dimension for a filter blueprint, when url rewriting enabled with x-florence-host", t, func() {
-		r, err := http.NewRequest("GET", "http://localhost:22100/filters/12345678/dimensions/1_age", nil)
+	Convey("Getting a list of dimensions for a filter blueprint results when url rewriting is enabled with authentication", t, func() {
+		r, err := http.NewRequest("GET", "http://localhost:22100/filters/12345678/dimensions/1_age", http.NoBody)
 		r.Header.Set("X-Forwarded-Host", "api.test.com")
 		So(err, ShouldBeNil)
 
 		w := httptest.NewRecorder()
-		filterApi := api.Setup(cfg(), mux.NewRouter(), &mock.DataStore{}, &mock.FilterJob{}, &mock.DatasetAPI{}, filterFlexAPIMock, hostURL, true)
-		filterApi.Router.ServeHTTP(w, r)
+		filterAPI := api.Setup(cfg(), mux.NewRouter(), &mock.DataStore{}, &mock.FilterJob{}, &mock.DatasetAPI{}, filterFlexAPIMock, hostURL, true)
+		filterAPI.Router.ServeHTTP(w, r)
 		So(w.Code, ShouldEqual, http.StatusOK)
-		So(w.HeaderMap.Get("ETag"), ShouldResemble, testETag)
+		So(w.Result().Header.Get("ETag"), ShouldResemble, testETag)
 
 		So(w.Body.String(), ShouldContainSubstring, `{"self":{"id":"1_age","href":"https://api.test.com/filters/12345678/dimensions/1_age"}`)
 		So(w.Body.String(), ShouldContainSubstring, `"options":{"href":"https://api.test.com/filters/12345678/dimensions/1_age/options"`)
@@ -747,13 +627,8 @@
 		So(err, ShouldBeNil)
 
 		w := httptest.NewRecorder()
-<<<<<<< HEAD
-		filterApi := api.Setup(cfg(), mux.NewRouter(), mock.NewDataStore().InternalError(), &mock.FilterJob{}, &mock.DatasetAPI{}, filterFlexAPIMock, hostURL, false)
-		filterApi.Router.ServeHTTP(w, r)
-=======
-		filterAPI := api.Setup(cfg(), mux.NewRouter(), mock.NewDataStore().InternalError(), &mock.FilterJob{}, &mock.DatasetAPI{}, filterFlexAPIMock)
-		filterAPI.Router.ServeHTTP(w, r)
->>>>>>> 15ef77e0
+		filterAPI := api.Setup(cfg(), mux.NewRouter(), mock.NewDataStore().InternalError(), &mock.FilterJob{}, &mock.DatasetAPI{}, filterFlexAPIMock, hostURL, false)
+		filterAPI.Router.ServeHTTP(w, r)
 		So(w.Code, ShouldEqual, http.StatusInternalServerError)
 		So(w.Result().Header.Get("ETag"), ShouldResemble, "")
 
@@ -766,13 +641,8 @@
 		So(err, ShouldBeNil)
 
 		w := httptest.NewRecorder()
-<<<<<<< HEAD
-		filterApi := api.Setup(cfg(), mux.NewRouter(), mock.NewDataStore().NotFound(), &mock.FilterJob{}, &mock.DatasetAPI{}, filterFlexAPIMock, hostURL, false)
-		filterApi.Router.ServeHTTP(w, r)
-=======
-		filterAPI := api.Setup(cfg(), mux.NewRouter(), mock.NewDataStore().NotFound(), &mock.FilterJob{}, &mock.DatasetAPI{}, filterFlexAPIMock)
-		filterAPI.Router.ServeHTTP(w, r)
->>>>>>> 15ef77e0
+		filterAPI := api.Setup(cfg(), mux.NewRouter(), mock.NewDataStore().NotFound(), &mock.FilterJob{}, &mock.DatasetAPI{}, filterFlexAPIMock, hostURL, false)
+		filterAPI.Router.ServeHTTP(w, r)
 		So(w.Code, ShouldEqual, http.StatusBadRequest)
 		So(w.Result().Header.Get("ETag"), ShouldResemble, "")
 
@@ -785,13 +655,8 @@
 		So(err, ShouldBeNil)
 
 		w := httptest.NewRecorder()
-<<<<<<< HEAD
-		filterApi := api.Setup(cfg(), mux.NewRouter(), mock.NewDataStore().Unpublished(), &mock.FilterJob{}, mock.NewDatasetAPI().Unpublished(), filterFlexAPIMock, hostURL, false)
-		filterApi.Router.ServeHTTP(w, r)
-=======
-		filterAPI := api.Setup(cfg(), mux.NewRouter(), mock.NewDataStore().Unpublished(), &mock.FilterJob{}, mock.NewDatasetAPI().Unpublished(), filterFlexAPIMock)
-		filterAPI.Router.ServeHTTP(w, r)
->>>>>>> 15ef77e0
+		filterAPI := api.Setup(cfg(), mux.NewRouter(), mock.NewDataStore().Unpublished(), &mock.FilterJob{}, mock.NewDatasetAPI().Unpublished(), filterFlexAPIMock, hostURL, false)
+		filterAPI.Router.ServeHTTP(w, r)
 		So(w.Code, ShouldEqual, http.StatusBadRequest)
 		So(w.Result().Header.Get("ETag"), ShouldResemble, "")
 
@@ -804,13 +669,8 @@
 		So(err, ShouldBeNil)
 
 		w := httptest.NewRecorder()
-<<<<<<< HEAD
-		filterApi := api.Setup(cfg(), mux.NewRouter(), mock.NewDataStore().DimensionNotFound(), &mock.FilterJob{}, &mock.DatasetAPI{}, filterFlexAPIMock, hostURL, false)
-		filterApi.Router.ServeHTTP(w, r)
-=======
-		filterAPI := api.Setup(cfg(), mux.NewRouter(), mock.NewDataStore().DimensionNotFound(), &mock.FilterJob{}, &mock.DatasetAPI{}, filterFlexAPIMock)
-		filterAPI.Router.ServeHTTP(w, r)
->>>>>>> 15ef77e0
+		filterAPI := api.Setup(cfg(), mux.NewRouter(), mock.NewDataStore().DimensionNotFound(), &mock.FilterJob{}, &mock.DatasetAPI{}, filterFlexAPIMock, hostURL, false)
+		filterAPI.Router.ServeHTTP(w, r)
 		So(w.Code, ShouldEqual, http.StatusNotFound)
 		So(w.Result().Header.Get("ETag"), ShouldResemble, "")
 
@@ -827,13 +687,8 @@
 		ds.UpdateFilterFunc = func(ctx context.Context, updatedFilter *models.Filter, timestamp primitive.Timestamp, eTagSelector string, currentFilter *models.Filter) (string, error) {
 			return "", filters.ErrFilterBlueprintConflict
 		}
-<<<<<<< HEAD
-		filterApi := api.Setup(cfg(), mux.NewRouter(), ds, &mock.FilterJob{}, &mock.DatasetAPI{}, filterFlexAPIMock, hostURL, false)
-		filterApi.Router.ServeHTTP(w, r)
-=======
-		filterAPI := api.Setup(cfg(), mux.NewRouter(), ds, &mock.FilterJob{}, &mock.DatasetAPI{}, filterFlexAPIMock)
-		filterAPI.Router.ServeHTTP(w, r)
->>>>>>> 15ef77e0
+		filterAPI := api.Setup(cfg(), mux.NewRouter(), ds, &mock.FilterJob{}, &mock.DatasetAPI{}, filterFlexAPIMock, hostURL, false)
+		filterAPI.Router.ServeHTTP(w, r)
 		So(w.Code, ShouldEqual, http.StatusConflict)
 		So(w.Result().Header.Get("ETag"), ShouldResemble, "")
 
@@ -853,13 +708,8 @@
 		So(err, ShouldBeNil)
 
 		w := httptest.NewRecorder()
-<<<<<<< HEAD
-		filterApi := api.Setup(cfg(), mux.NewRouter(), &mock.DataStore{}, &mock.FilterJob{}, &mock.DatasetAPI{}, filterFlexAPIMock, hostURL, false)
-		filterApi.Router.ServeHTTP(w, r)
-=======
-		filterAPI := api.Setup(cfg(), mux.NewRouter(), &mock.DataStore{}, &mock.FilterJob{}, &mock.DatasetAPI{}, filterFlexAPIMock)
-		filterAPI.Router.ServeHTTP(w, r)
->>>>>>> 15ef77e0
+		filterAPI := api.Setup(cfg(), mux.NewRouter(), &mock.DataStore{}, &mock.FilterJob{}, &mock.DatasetAPI{}, filterFlexAPIMock, hostURL, false)
+		filterAPI.Router.ServeHTTP(w, r)
 		So(w.Code, ShouldEqual, http.StatusNoContent)
 	})
 
@@ -868,13 +718,8 @@
 		r.Header.Set("If-Match", testETag)
 
 		w := httptest.NewRecorder()
-<<<<<<< HEAD
-		filterApi := api.Setup(cfg(), mux.NewRouter(), mock.NewDataStore().Unpublished(), &mock.FilterJob{}, mock.NewDatasetAPI().Unpublished(), filterFlexAPIMock, hostURL, false)
-		filterApi.Router.ServeHTTP(w, r)
-=======
-		filterAPI := api.Setup(cfg(), mux.NewRouter(), mock.NewDataStore().Unpublished(), &mock.FilterJob{}, mock.NewDatasetAPI().Unpublished(), filterFlexAPIMock)
-		filterAPI.Router.ServeHTTP(w, r)
->>>>>>> 15ef77e0
+		filterAPI := api.Setup(cfg(), mux.NewRouter(), mock.NewDataStore().Unpublished(), &mock.FilterJob{}, mock.NewDatasetAPI().Unpublished(), filterFlexAPIMock, hostURL, false)
+		filterAPI.Router.ServeHTTP(w, r)
 		So(w.Code, ShouldEqual, http.StatusNoContent)
 	})
 }
@@ -890,13 +735,8 @@
 		So(err, ShouldBeNil)
 
 		w := httptest.NewRecorder()
-<<<<<<< HEAD
-		filterApi := api.Setup(cfg(), mux.NewRouter(), mock.NewDataStore().InternalError(), &mock.FilterJob{}, &mock.DatasetAPI{}, filterFlexAPIMock, hostURL, false)
-		filterApi.Router.ServeHTTP(w, r)
-=======
-		filterAPI := api.Setup(cfg(), mux.NewRouter(), mock.NewDataStore().InternalError(), &mock.FilterJob{}, &mock.DatasetAPI{}, filterFlexAPIMock)
-		filterAPI.Router.ServeHTTP(w, r)
->>>>>>> 15ef77e0
+		filterAPI := api.Setup(cfg(), mux.NewRouter(), mock.NewDataStore().InternalError(), &mock.FilterJob{}, &mock.DatasetAPI{}, filterFlexAPIMock, hostURL, false)
+		filterAPI.Router.ServeHTTP(w, r)
 		So(w.Code, ShouldEqual, http.StatusInternalServerError)
 
 		response := w.Body.String()
@@ -909,13 +749,8 @@
 		So(err, ShouldBeNil)
 
 		w := httptest.NewRecorder()
-<<<<<<< HEAD
-		filterApi := api.Setup(cfg(), mux.NewRouter(), mock.NewDataStore().NotFound(), &mock.FilterJob{}, &mock.DatasetAPI{}, filterFlexAPIMock, hostURL, false)
-		filterApi.Router.ServeHTTP(w, r)
-=======
-		filterAPI := api.Setup(cfg(), mux.NewRouter(), mock.NewDataStore().NotFound(), &mock.FilterJob{}, &mock.DatasetAPI{}, filterFlexAPIMock)
-		filterAPI.Router.ServeHTTP(w, r)
->>>>>>> 15ef77e0
+		filterAPI := api.Setup(cfg(), mux.NewRouter(), mock.NewDataStore().NotFound(), &mock.FilterJob{}, &mock.DatasetAPI{}, filterFlexAPIMock, hostURL, false)
+		filterAPI.Router.ServeHTTP(w, r)
 		So(w.Code, ShouldEqual, http.StatusBadRequest)
 
 		response := w.Body.String()
@@ -928,13 +763,8 @@
 		So(err, ShouldBeNil)
 
 		w := httptest.NewRecorder()
-<<<<<<< HEAD
-		filterApi := api.Setup(cfg(), mux.NewRouter(), mock.NewDataStore().Unpublished(), &mock.FilterJob{}, mock.NewDatasetAPI().Unpublished(), filterFlexAPIMock, hostURL, false)
-		filterApi.Router.ServeHTTP(w, r)
-=======
-		filterAPI := api.Setup(cfg(), mux.NewRouter(), mock.NewDataStore().Unpublished(), &mock.FilterJob{}, mock.NewDatasetAPI().Unpublished(), filterFlexAPIMock)
-		filterAPI.Router.ServeHTTP(w, r)
->>>>>>> 15ef77e0
+		filterAPI := api.Setup(cfg(), mux.NewRouter(), mock.NewDataStore().Unpublished(), &mock.FilterJob{}, mock.NewDatasetAPI().Unpublished(), filterFlexAPIMock, hostURL, false)
+		filterAPI.Router.ServeHTTP(w, r)
 		So(w.Code, ShouldEqual, http.StatusBadRequest)
 
 		response := w.Body.String()
@@ -947,13 +777,8 @@
 		So(err, ShouldBeNil)
 
 		w := httptest.NewRecorder()
-<<<<<<< HEAD
-		filterApi := api.Setup(cfg(), mux.NewRouter(), mock.NewDataStore().DimensionNotFound(), &mock.FilterJob{}, &mock.DatasetAPI{}, filterFlexAPIMock, hostURL, false)
-		filterApi.Router.ServeHTTP(w, r)
-=======
-		filterAPI := api.Setup(cfg(), mux.NewRouter(), mock.NewDataStore().DimensionNotFound(), &mock.FilterJob{}, &mock.DatasetAPI{}, filterFlexAPIMock)
-		filterAPI.Router.ServeHTTP(w, r)
->>>>>>> 15ef77e0
+		filterAPI := api.Setup(cfg(), mux.NewRouter(), mock.NewDataStore().DimensionNotFound(), &mock.FilterJob{}, &mock.DatasetAPI{}, filterFlexAPIMock, hostURL, false)
+		filterAPI.Router.ServeHTTP(w, r)
 		So(w.Code, ShouldEqual, http.StatusNotFound)
 	})
 
@@ -962,13 +787,8 @@
 		So(err, ShouldBeNil)
 
 		w := httptest.NewRecorder()
-<<<<<<< HEAD
-		filterApi := api.Setup(cfg(), mux.NewRouter(), &mock.DataStore{}, &mock.FilterJob{}, &mock.DatasetAPI{}, filterFlexAPIMock, hostURL, false)
-		filterApi.Router.ServeHTTP(w, r)
-=======
-		filterAPI := api.Setup(cfg(), mux.NewRouter(), &mock.DataStore{}, &mock.FilterJob{}, &mock.DatasetAPI{}, filterFlexAPIMock)
-		filterAPI.Router.ServeHTTP(w, r)
->>>>>>> 15ef77e0
+		filterAPI := api.Setup(cfg(), mux.NewRouter(), &mock.DataStore{}, &mock.FilterJob{}, &mock.DatasetAPI{}, filterFlexAPIMock, hostURL, false)
+		filterAPI.Router.ServeHTTP(w, r)
 		So(w.Code, ShouldEqual, http.StatusBadRequest)
 	})
 
@@ -978,13 +798,8 @@
 		So(err, ShouldBeNil)
 
 		w := httptest.NewRecorder()
-<<<<<<< HEAD
-		filterApi := api.Setup(cfg(), mux.NewRouter(), &mock.DataStore{}, &mock.FilterJob{}, &mock.DatasetAPI{}, filterFlexAPIMock, hostURL, false)
-		filterApi.Router.ServeHTTP(w, r)
-=======
-		filterAPI := api.Setup(cfg(), mux.NewRouter(), &mock.DataStore{}, &mock.FilterJob{}, &mock.DatasetAPI{}, filterFlexAPIMock)
-		filterAPI.Router.ServeHTTP(w, r)
->>>>>>> 15ef77e0
+		filterAPI := api.Setup(cfg(), mux.NewRouter(), &mock.DataStore{}, &mock.FilterJob{}, &mock.DatasetAPI{}, filterFlexAPIMock, hostURL, false)
+		filterAPI.Router.ServeHTTP(w, r)
 		So(w.Code, ShouldEqual, http.StatusConflict)
 	})
 }
@@ -1074,11 +889,7 @@
 				}, nil
 			}
 
-<<<<<<< HEAD
-			filterApi := api.Setup(conf, mux.NewRouter(), datastoreMock, &mock.FilterJob{}, &mock.DatasetAPI{}, filterFlexAPIMock, hostURL, false)
-=======
-			filterAPI := api.Setup(conf, mux.NewRouter(), datastoreMock, &mock.FilterJob{}, &mock.DatasetAPI{}, filterFlexAPIMock)
->>>>>>> 15ef77e0
+			filterAPI := api.Setup(conf, mux.NewRouter(), datastoreMock, &mock.FilterJob{}, &mock.DatasetAPI{}, filterFlexAPIMock, hostURL, false)
 
 			r, err := http.NewRequest("PUT", "http://localhost:22100/filters/12345678/dimensions/1_age", reader)
 			So(err, ShouldBeNil)
@@ -1112,11 +923,7 @@
 				}, nil
 			}
 
-<<<<<<< HEAD
-			filterApi := api.Setup(conf, mux.NewRouter(), datastoreMock, &mock.FilterJob{}, &mock.DatasetAPI{}, filterFlexAPIMock, hostURL, false)
-=======
-			filterAPI := api.Setup(conf, mux.NewRouter(), datastoreMock, &mock.FilterJob{}, &mock.DatasetAPI{}, filterFlexAPIMock)
->>>>>>> 15ef77e0
+			filterAPI := api.Setup(conf, mux.NewRouter(), datastoreMock, &mock.FilterJob{}, &mock.DatasetAPI{}, filterFlexAPIMock, hostURL, false)
 
 			r, err := http.NewRequest("PUT", "http://localhost:22100/filters/12345678/dimensions/1_age", reader)
 			So(err, ShouldBeNil)
@@ -1153,11 +960,7 @@
 				}, nil
 			}
 
-<<<<<<< HEAD
-			filterApi := api.Setup(conf, mux.NewRouter(), datastoreMock, &mock.FilterJob{}, &mock.DatasetAPI{}, filterFlexAPIMock, hostURL, false)
-=======
-			filterAPI := api.Setup(conf, mux.NewRouter(), datastoreMock, &mock.FilterJob{}, &mock.DatasetAPI{}, filterFlexAPIMock)
->>>>>>> 15ef77e0
+			filterAPI := api.Setup(conf, mux.NewRouter(), datastoreMock, &mock.FilterJob{}, &mock.DatasetAPI{}, filterFlexAPIMock, hostURL, false)
 
 			r, err := http.NewRequest("PUT", "http://localhost:22100/filters/12345678/dimensions/1_age", reader)
 			So(err, ShouldBeNil)
@@ -1198,11 +1001,7 @@
 				}, nil
 			}
 
-<<<<<<< HEAD
-			filterApi := api.Setup(conf, mux.NewRouter(), datastoreMock, &mock.FilterJob{}, &mock.DatasetAPI{}, filterFlexAPIMock, hostURL, false)
-=======
-			filterAPI := api.Setup(conf, mux.NewRouter(), datastoreMock, &mock.FilterJob{}, &mock.DatasetAPI{}, filterFlexAPIMock)
->>>>>>> 15ef77e0
+			filterAPI := api.Setup(conf, mux.NewRouter(), datastoreMock, &mock.FilterJob{}, &mock.DatasetAPI{}, filterFlexAPIMock, hostURL, false)
 
 			r, err := http.NewRequest("PUT", "http://localhost:22100/filters/12345678/dimensions/1_age", reader)
 			So(err, ShouldBeNil)
@@ -1241,11 +1040,7 @@
 				}, nil
 			}
 
-<<<<<<< HEAD
-			filterApi := api.Setup(conf, mux.NewRouter(), datastoreMock, &mock.FilterJob{}, &mock.DatasetAPI{}, filterFlexAPIMock, hostURL, false)
-=======
-			filterAPI := api.Setup(conf, mux.NewRouter(), datastoreMock, &mock.FilterJob{}, &mock.DatasetAPI{}, filterFlexAPIMock)
->>>>>>> 15ef77e0
+			filterAPI := api.Setup(conf, mux.NewRouter(), datastoreMock, &mock.FilterJob{}, &mock.DatasetAPI{}, filterFlexAPIMock, hostURL, false)
 
 			r, err := http.NewRequest("POST", "http://localhost:22100/filters/12345678/dimensions", http.NoBody)
 			So(err, ShouldBeNil)
@@ -1279,11 +1074,7 @@
 				}, nil
 			}
 
-<<<<<<< HEAD
-			filterApi := api.Setup(conf, mux.NewRouter(), datastoreMock, &mock.FilterJob{}, mock.NewDatasetAPI().Mock, filterFlexAPIMock, hostURL, false)
-=======
-			filterAPI := api.Setup(conf, mux.NewRouter(), datastoreMock, &mock.FilterJob{}, mock.NewDatasetAPI().Mock, filterFlexAPIMock)
->>>>>>> 15ef77e0
+			filterAPI := api.Setup(conf, mux.NewRouter(), datastoreMock, &mock.FilterJob{}, mock.NewDatasetAPI().Mock, filterFlexAPIMock, hostURL, false)
 
 			r, err := http.NewRequest("POST", "http://localhost:22100/filters/12345678/dimensions", http.NoBody)
 			So(err, ShouldBeNil)
