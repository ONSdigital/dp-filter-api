package api

import (
	"bytes"
	"context"
	"encoding/json"
	"errors"
	"io/ioutil"
	"net/http"
	"net/url"
	"strings"

	"fmt"

	"strconv"

	"github.com/ONSdigital/dp-filter-api/models"
	"github.com/ONSdigital/go-ns/clients/dataset"
	"github.com/ONSdigital/go-ns/log"
	"github.com/ONSdigital/go-ns/rchttp"
)

// DatasetAPIer - An interface used to access the DatasetAPI
type DatasetAPIer interface {
	GetVersionDimensions(ctx context.Context, dataset models.Dataset) (*models.DatasetDimensionResults, error)
	GetVersionDimensionOptions(ctx context.Context, dataset models.Dataset, dimension string) (*models.DatasetDimensionOptionResults, error)
	GetVersion(ctx context.Context, dataset models.Dataset) (version *models.Version, err error)
}

// DatasetAPI aggregates a client and URL and other common data for accessing the API
type DatasetAPI struct {
	client    *rchttp.Client
	url       string
	authToken string
}

// NewDatasetAPI creates an DatasetAPI object
func NewDatasetAPI(client *rchttp.Client, datasetAPIURL, datasetAPIAuthToken string) *DatasetAPI {
	return &DatasetAPI{
		client:    client,
		url:       datasetAPIURL,
		authToken: datasetAPIAuthToken,
	}
}

// A list of errors that the dataset package could return
var (
	ErrUnexpectedStatusCode     = errors.New("unexpected status code from api")
	ErrVersionNotFound          = errors.New("Version not found")
	ErrDimensionNotFound        = errors.New("Dimension not found")
	ErrDimensionOptionsNotFound = errors.New("Dimension options not found")

	publishedState  = "published"
	versionNotFound = "Version not found"
)

// GetVersion queries the Dataset API to get an version
func (api *DatasetAPI) GetVersion(ctx context.Context, d models.Dataset) (version *models.Version, err error) {
<<<<<<< HEAD
	path := fmt.Sprintf("%s/datasets/%s/editions/%s/versions/%d", api.url, d.ID, d.Edition, d.Version)
	logData := log.Data{"func": "GetInstance", "URL": path, "dataset": d}
=======
	path := fmt.Sprintf("%s/datasets/%s/editions/%s/versions/%d", api.url, d.DatasetId, d.Edition, d.Version)
	logData := log.Data{"func": "GetDataset", "URL": path, "dataset": d}
>>>>>>> 5b9bc61f

	jsonResult, httpCode, err := api.get(ctx, path, nil)
	logData["httpCode"] = httpCode
	logData["jsonResult"] = jsonResult
	if err != nil {
		log.ErrorC("api get", err, logData)
		return nil, handleError(httpCode, err, "dataset")
	}

	version = &models.Version{}
	if err = json.Unmarshal(jsonResult, version); err != nil {
		log.ErrorC("unmarshal", err, logData)
		return
	}

	// External facing customers should NOT be able to filter an unpublished version
	if version.State != publishedState && ctx.Value(internalToken) != true {
		log.Error(errors.New("invalid authorization, returning not found status"), log.Data{"dataset": d})
		return nil, ErrVersionNotFound
	}

	return
}

// GetVersionDimensions queries the Dataset API to get a list of dimensions
func (api *DatasetAPI) GetVersionDimensions(ctx context.Context, dataset models.Dataset) (dimensions *models.DatasetDimensionResults, err error) {
	path := api.url + "/datasets/" + dataset.ID + "/editions/" + dataset.Edition + "/versions/" + strconv.Itoa(dataset.Version) + "/dimensions"
	logData := log.Data{"func": "GetVersionDimensions", "URL": path, "dataset": dataset}

	bytesResult, httpCode, err := api.get(ctx, path, nil)
	logData["httpCode"] = httpCode
	jsonResult := strings.TrimSpace(string(bytesResult))
	logData["jsonResult"] = jsonResult
	if err != nil {
		log.ErrorC("GetVersionDimensions api get", err, logData)
		typ := "dimension"
		if jsonResult == versionNotFound {
			typ = "version"
		}
		return nil, handleError(httpCode, err, typ)
	}

	dimensions = &models.DatasetDimensionResults{}
	if err = json.Unmarshal(bytesResult, dimensions); err != nil {
		log.ErrorC("GetVersionDimensions unmarshal", err, logData)
		return
	}

	return
}

// GetVersionDimensionOptions queries the Dataset API to get a list of dimension options
func (api *DatasetAPI) GetVersionDimensionOptions(ctx context.Context, dataset models.Dataset, dimension string) (options *models.DatasetDimensionOptionResults, err error) {
	path := api.url + "/datasets/" + dataset.ID + "/editions/" + dataset.Edition + "/versions/" + strconv.Itoa(dataset.Version) + "/dimensions/" + dimension + "/options"
	logData := log.Data{"func": "GetVersionDimensions", "URL": path, "dataset": dataset, "dimension": dimension}

	bytesResult, httpCode, err := api.get(ctx, path, nil)
	logData["httpCode"] = httpCode
	jsonResult := strings.TrimSpace(string(bytesResult))
	logData["jsonResult"] = jsonResult
	if err != nil {
		log.ErrorC("GetVersionDimensionOptions api get", err, logData)
		typ := "dimension"
		if jsonResult == versionNotFound {
			typ = "version"
		}
		return nil, handleError(httpCode, err, typ)
	}

	options = &models.DatasetDimensionOptionResults{}
	if err = json.Unmarshal(bytesResult, options); err != nil {
		log.ErrorC("GetVersionDimensionOptions unmarshal", err, logData)
		return
	}

	return
}

func (api *DatasetAPI) get(ctx context.Context, path string, vars url.Values) ([]byte, int, error) {
	if ctx.Value(internalToken) == true {
		ctx = context.WithValue(ctx, internalToken, api.authToken)
	}

	return api.callDatasetAPI(ctx, "GET", path, vars)
}

// callDatasetAPI contacts the Dataset API returns the json body (action = PUT, GET, POST, ...)
func (api *DatasetAPI) callDatasetAPI(ctx context.Context, method, path string, payload interface{}) ([]byte, int, error) {
	logData := log.Data{"URL": path, "method": method}

	URL, err := url.Parse(path)
	if err != nil {
		log.ErrorC("failed to create url for dataset api call", err, logData)
		return nil, 0, err
	}
	path = URL.String()
	logData["URL"] = path

	var req *http.Request

	if payload != nil && method != "GET" {
		req, err = http.NewRequest(method, path, bytes.NewReader(payload.([]byte)))
		req.Header.Add("Content-type", "application/json")
		logData["payload"] = string(payload.([]byte))
	} else {
		req, err = http.NewRequest(method, path, nil)

		if payload != nil && method == "GET" {
			req.URL.RawQuery = payload.(url.Values).Encode()
			logData["payload"] = payload.(url.Values)
		}
	}
	// check req, above, didn't error
	if err != nil {
		log.ErrorC("failed to create request for dataset api", err, logData)
		return nil, 0, err
	}

	req.Header.Set("Internal-token", api.authToken)
	resp, err := api.client.Do(ctx, req)
	if err != nil {
		log.ErrorC("Failed to action dataset api", err, logData)
		return nil, 0, err
	}
	defer func() {
		err := resp.Body.Close()
		if err != nil {
			log.ErrorC("error cleaning up request body", err, logData)
		}
	}()

	jsonBody, err := ioutil.ReadAll(resp.Body)
	if err != nil {
		log.ErrorC("failed to read body from dataset api", err, logData)
		return nil, resp.StatusCode, err
	}

	logData["httpCode"] = resp.StatusCode
	if resp.StatusCode < http.StatusOK || resp.StatusCode >= 300 {
		return jsonBody, resp.StatusCode, ErrUnexpectedStatusCode
	}

	return jsonBody, resp.StatusCode, nil
}

// GetHealthCheckClient returns a healthcheck-compatible client
func (api *DatasetAPI) GetHealthCheckClient() *dataset.Client {
	return dataset.New(api.url)
}

func handleError(httpCode int, err error, typ string) error {
	if err == ErrUnexpectedStatusCode {
		switch httpCode {
		case http.StatusNotFound:
			if typ == "dimension" {
				return ErrDimensionNotFound
			}
			if typ == "dimension option" {
				return ErrDimensionOptionsNotFound
			}
			return ErrVersionNotFound
		}
	}

	return err
}<|MERGE_RESOLUTION|>--- conflicted
+++ resolved
@@ -56,13 +56,8 @@
 
 // GetVersion queries the Dataset API to get an version
 func (api *DatasetAPI) GetVersion(ctx context.Context, d models.Dataset) (version *models.Version, err error) {
-<<<<<<< HEAD
 	path := fmt.Sprintf("%s/datasets/%s/editions/%s/versions/%d", api.url, d.ID, d.Edition, d.Version)
-	logData := log.Data{"func": "GetInstance", "URL": path, "dataset": d}
-=======
-	path := fmt.Sprintf("%s/datasets/%s/editions/%s/versions/%d", api.url, d.DatasetId, d.Edition, d.Version)
 	logData := log.Data{"func": "GetDataset", "URL": path, "dataset": d}
->>>>>>> 5b9bc61f
 
 	jsonResult, httpCode, err := api.get(ctx, path, nil)
 	logData["httpCode"] = httpCode
