package api

import (
	"bytes"
	"context"
	"encoding/json"
	"errors"
	"io/ioutil"
	"net/http"
	"net/url"
	"strings"

	"fmt"

	"strconv"

	"github.com/ONSdigital/dp-filter-api/models"
	"github.com/ONSdigital/go-ns/clients/dataset"
	"github.com/ONSdigital/go-ns/log"
	"github.com/ONSdigital/go-ns/rchttp"
)

// DatasetAPIer - An interface used to access the DatasetAPI
type DatasetAPIer interface {
	GetVersionDimensions(ctx context.Context, dataset models.Dataset) (*models.DatasetDimensionResults, error)
	GetVersionDimensionOptions(ctx context.Context, dataset models.Dataset, dimension string) (*models.DatasetDimensionOptionResults, error)
	GetVersion(ctx context.Context, dataset models.Dataset) (version *models.Version, err error)
}

// DatasetAPI aggregates a client and URL and other common data for accessing the API
type DatasetAPI struct {
	client    *rchttp.Client
	url       string
	authToken string
}

// NewDatasetAPI creates an DatasetAPI object
func NewDatasetAPI(client *rchttp.Client, datasetAPIURL, datasetAPIAuthToken string) *DatasetAPI {
	return &DatasetAPI{
		client:    client,
		url:       datasetAPIURL,
		authToken: datasetAPIAuthToken,
	}
}

// A list of errors that the dataset package could return
var (
	ErrUnexpectedStatusCode     = errors.New("unexpected status code from api")
	ErrVersionNotFound          = errors.New("Version not found")
	ErrDimensionNotFound        = errors.New("Dimension not found")
	ErrDimensionOptionsNotFound = errors.New("Dimension options not found")

	publishedState  = "published"
	versionNotFound = "Version not found"
)

// GetVersion queries the Dataset API to get an version
func (api *DatasetAPI) GetVersion(ctx context.Context, d models.Dataset) (version *models.Version, err error) {
	path := fmt.Sprintf("%s/datasets/%s/editions/%s/versions/%d", api.url, d.ID, d.Edition, d.Version)
	logData := log.Data{"func": "GetDataset", "URL": path, "dataset": d}

	jsonResult, httpCode, err := api.get(ctx, path, nil)
	logData["httpCode"] = httpCode
	logData["jsonResult"] = jsonResult
	if err != nil {
		log.ErrorC("api get", err, logData)
		return nil, handleError(httpCode, err, "dataset")
	}

	version = &models.Version{}
	if err = json.Unmarshal(jsonResult, version); err != nil {
		log.ErrorC("unmarshal", err, logData)
		return
	}

<<<<<<< HEAD
	// External facing customers should NOT be able to filter an unpublished instance
	if instance.State != publishedState && ctx.Value(internalTokenKey) != true {
		log.Error(errors.New("invalid authorization, returning not found status"), log.Data{"instance_id": instanceID})
		return nil, ErrInstanceNotFound
=======
	// External facing customers should NOT be able to filter an unpublished version
	if version.State != publishedState && ctx.Value(internalToken) != true {
		log.Error(errors.New("invalid authorization, returning not found status"), log.Data{"dataset": d})
		return nil, ErrVersionNotFound
>>>>>>> 048d365d
	}

	return
}

// GetVersionDimensions queries the Dataset API to get a list of dimensions
func (api *DatasetAPI) GetVersionDimensions(ctx context.Context, dataset models.Dataset) (dimensions *models.DatasetDimensionResults, err error) {
	path := api.url + "/datasets/" + dataset.ID + "/editions/" + dataset.Edition + "/versions/" + strconv.Itoa(dataset.Version) + "/dimensions"
	logData := log.Data{"func": "GetVersionDimensions", "URL": path, "dataset": dataset}

	bytesResult, httpCode, err := api.get(ctx, path, nil)
	logData["httpCode"] = httpCode
	jsonResult := strings.TrimSpace(string(bytesResult))
	logData["jsonResult"] = jsonResult
	if err != nil {
		log.ErrorC("GetVersionDimensions api get", err, logData)
		typ := "dimension"
		if jsonResult == versionNotFound {
			typ = "version"
		}
		return nil, handleError(httpCode, err, typ)
	}

	dimensions = &models.DatasetDimensionResults{}
	if err = json.Unmarshal(bytesResult, dimensions); err != nil {
		log.ErrorC("GetVersionDimensions unmarshal", err, logData)
		return
	}

	return
}

// GetVersionDimensionOptions queries the Dataset API to get a list of dimension options
func (api *DatasetAPI) GetVersionDimensionOptions(ctx context.Context, dataset models.Dataset, dimension string) (options *models.DatasetDimensionOptionResults, err error) {
	path := api.url + "/datasets/" + dataset.ID + "/editions/" + dataset.Edition + "/versions/" + strconv.Itoa(dataset.Version) + "/dimensions/" + dimension + "/options"
	logData := log.Data{"func": "GetVersionDimensions", "URL": path, "dataset": dataset, "dimension": dimension}

	bytesResult, httpCode, err := api.get(ctx, path, nil)
	logData["httpCode"] = httpCode
	jsonResult := strings.TrimSpace(string(bytesResult))
	logData["jsonResult"] = jsonResult
	if err != nil {
		log.ErrorC("GetVersionDimensionOptions api get", err, logData)
		typ := "dimension"
		if jsonResult == versionNotFound {
			typ = "version"
		}
		return nil, handleError(httpCode, err, typ)
	}

	options = &models.DatasetDimensionOptionResults{}
	if err = json.Unmarshal(bytesResult, options); err != nil {
		log.ErrorC("GetVersionDimensionOptions unmarshal", err, logData)
		return
	}

	return
}

func (api *DatasetAPI) get(ctx context.Context, path string, vars url.Values) ([]byte, int, error) {
	if ctx.Value(internalTokenKey) == true {
		ctx = context.WithValue(ctx, internalTokenKey, api.authToken)
	}

	return api.callDatasetAPI(ctx, "GET", path, vars)
}

// callDatasetAPI contacts the Dataset API returns the json body (action = PUT, GET, POST, ...)
func (api *DatasetAPI) callDatasetAPI(ctx context.Context, method, path string, payload interface{}) ([]byte, int, error) {
	logData := log.Data{"URL": path, "method": method}

	URL, err := url.Parse(path)
	if err != nil {
		log.ErrorC("failed to create url for dataset api call", err, logData)
		return nil, 0, err
	}
	path = URL.String()
	logData["URL"] = path

	var req *http.Request

	if payload != nil && method != "GET" {
		req, err = http.NewRequest(method, path, bytes.NewReader(payload.([]byte)))
		req.Header.Add("Content-type", "application/json")
		logData["payload"] = string(payload.([]byte))
	} else {
		req, err = http.NewRequest(method, path, nil)

		if payload != nil && method == "GET" {
			req.URL.RawQuery = payload.(url.Values).Encode()
			logData["payload"] = payload.(url.Values)
		}
	}

	// check req, above, didn't error
	if err != nil {
		log.ErrorC("failed to create request for dataset api", err, logData)
		return nil, 0, err
	}

	req.Header.Set(string(internalTokenKey), api.authToken)
	resp, err := api.client.Do(ctx, req)
	if err != nil {
		log.ErrorC("Failed to action dataset api", err, logData)
		return nil, 0, err
	}
	defer func() {
		err := resp.Body.Close()
		if err != nil {
			log.ErrorC("error cleaning up request body", err, logData)
		}
	}()
	logData["httpCode"] = resp.StatusCode

	jsonBody, err := ioutil.ReadAll(resp.Body)
	if err != nil {
		log.ErrorC("failed to read body from dataset api", err, logData)
		return nil, resp.StatusCode, err
	}

	if resp.StatusCode < http.StatusOK || resp.StatusCode >= 300 {
		return jsonBody, resp.StatusCode, ErrUnexpectedStatusCode
	}

	return jsonBody, resp.StatusCode, nil
}

// GetHealthCheckClient returns a healthcheck-compatible client
func (api *DatasetAPI) GetHealthCheckClient() *dataset.Client {
	return dataset.New(api.url)
}

func handleError(httpCode int, err error, typ string) error {
	if err == ErrUnexpectedStatusCode {
		switch httpCode {
		case http.StatusNotFound:
			if typ == "dimension" {
				return ErrDimensionNotFound
			}
			if typ == "dimension option" {
				return ErrDimensionOptionsNotFound
			}
			return ErrVersionNotFound
		}
	}

	return err
}<|MERGE_RESOLUTION|>--- conflicted
+++ resolved
@@ -73,17 +73,10 @@
 		return
 	}
 
-<<<<<<< HEAD
-	// External facing customers should NOT be able to filter an unpublished instance
-	if instance.State != publishedState && ctx.Value(internalTokenKey) != true {
-		log.Error(errors.New("invalid authorization, returning not found status"), log.Data{"instance_id": instanceID})
-		return nil, ErrInstanceNotFound
-=======
 	// External facing customers should NOT be able to filter an unpublished version
-	if version.State != publishedState && ctx.Value(internalToken) != true {
+	if version.State != publishedState && ctx.Value(string(internalTokenKey)) != true {
 		log.Error(errors.New("invalid authorization, returning not found status"), log.Data{"dataset": d})
 		return nil, ErrVersionNotFound
->>>>>>> 048d365d
 	}
 
 	return
