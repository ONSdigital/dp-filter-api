package api_test

import (
	"bytes"
	"context"
	"errors"
	"fmt"
	"io"
	"net/http"
	"net/http/httptest"
	"strings"
	"testing"

	"go.mongodb.org/mongo-driver/bson/primitive"

	"github.com/ONSdigital/dp-api-clients-go/v2/dataset"
	"github.com/ONSdigital/dp-filter-api/api"
	apimock "github.com/ONSdigital/dp-filter-api/api/mock"
	"github.com/ONSdigital/dp-filter-api/filters"
	"github.com/ONSdigital/dp-filter-api/mock"
	"github.com/ONSdigital/dp-filter-api/models"
	"github.com/ONSdigital/dp-filter-api/mongo"
	"github.com/gorilla/mux"
	. "github.com/smartystreets/goconvey/convey"
)

var (
	errAudit  = errors.New("auditing error")
	testETag  = fmt.Sprintf("%s0", mock.TestETag)
	testETag1 = fmt.Sprintf("%s1", mock.TestETag)
	testETag2 = fmt.Sprintf("%s2", mock.TestETag)
)

const (
	cantabularFlexibleTable = "cantabular_flexible_table"
)

func TestSuccessfulAddFilterBlueprint_PublishedDataset(t *testing.T) {
	t.Parallel()

	filterFlexAPIMock := &apimock.FilterFlexAPIMock{}

	Convey("Given a published dataset", t, func() {

		w := httptest.NewRecorder()

		mockDatastore := &apimock.DataStoreMock{
			AddFilterFunc: func(ctx context.Context, filter *models.Filter) (*models.Filter, error) {
				filter.ETag = testETag
				return filter, nil
			},
			CreateFilterOutputFunc: func(ctx context.Context, filter *models.Filter) error {
				return nil
			},
		}

		filterApi := api.Setup(cfg(), mux.NewRouter(), mockDatastore, &mock.FilterJob{}, &mock.DatasetAPI{}, filterFlexAPIMock)

		Convey("When a POST request is made to the filters endpoint", func() {

			reader := strings.NewReader(`{"dataset":{"version":1, "edition":"1", "id":"1"} }`)
			r, err := http.NewRequest("POST", "http://localhost:22100/filters", reader)
			So(err, ShouldBeNil)
			filterApi.Router.ServeHTTP(w, r)

			Convey("Then the data store is not called to create a new filter output", func() {
				So(len(mockDatastore.CreateFilterOutputCalls()), ShouldEqual, 0)
			})

			Convey("Then the response is 201 created", func() {
				So(w.Code, ShouldEqual, http.StatusCreated)
			})

			Convey("Then the expected ETag is returned in a header", func() {
				So(w.HeaderMap.Get("ETag"), ShouldResemble, testETag)
			})

			Convey("Then the request body has been drained", func() {
				bytesRead, err := r.Body.Read(make([]byte, 1))
				So(bytesRead, ShouldEqual, 0)
				So(err, ShouldEqual, io.EOF)
			})
		})

		Convey("When a POST request is made to the filters endpoint with valid dimensions", func() {

			reader := strings.NewReader(`{"dataset":{"version":1, "edition":"1", "id":"1"}, "dimensions":[{"name": "age", "options": ["27","33"]}]}`)
			r, err := http.NewRequest("POST", "http://localhost:22100/filters", reader)
			So(err, ShouldBeNil)
			filterApi.Router.ServeHTTP(w, r)

			Convey("Then the data store is not called to create a new filter output", func() {
				So(len(mockDatastore.CreateFilterOutputCalls()), ShouldEqual, 0)
			})

			Convey("Then the response is 201 created", func() {
				So(w.Code, ShouldEqual, http.StatusCreated)
			})

			Convey("Then the expected ETag is returned in a header", func() {
				So(w.HeaderMap.Get("ETag"), ShouldResemble, testETag)
			})

			Convey("Then the request body has been drained", func() {
				bytesRead, err := r.Body.Read(make([]byte, 1))
				So(bytesRead, ShouldEqual, 0)
				So(err, ShouldEqual, io.EOF)
			})
		})

		Convey("When a POST request is made to the filters endpoint with the submitted query string parameter", func() {

			reader := strings.NewReader(`{"dataset":{"version":1, "edition":"1", "id":"1"} }`)
			r, err := http.NewRequest("POST", "http://localhost:22100/filters?submitted=true", reader)
			So(err, ShouldBeNil)
			filterApi.Router.ServeHTTP(w, r)

			Convey("Then the data store is called to create a new filter output", func() {

				So(len(mockDatastore.CreateFilterOutputCalls()), ShouldEqual, 1)

				filterOutput := mockDatastore.CreateFilterOutputCalls()[0]
				So(len(filterOutput.Filter.Events), ShouldEqual, 1)

				So(filterOutput.Filter.Events[0].Type, ShouldEqual, models.EventFilterOutputCreated)
			})

			Convey("Then the response is 201 created", func() {
				So(w.Code, ShouldEqual, http.StatusCreated)
			})

			Convey("Then the expected ETag is returned in a header", func() {
				So(w.HeaderMap.Get("ETag"), ShouldResemble, testETag)
			})

			Convey("Then the request body has been drained", func() {
				bytesRead, err := r.Body.Read(make([]byte, 1))
				So(bytesRead, ShouldEqual, 0)
				So(err, ShouldEqual, io.EOF)
			})
		})
	})
}

func TestSuccessfulAddFilterBlueprint_UnpublishedDataset(t *testing.T) {

	filterFlexAPIMock := &apimock.FilterFlexAPIMock{}

	Convey("Given an unpublished dataset", t, func() {

		ds := mock.NewDataStore().Unpublished().Mock
		w := httptest.NewRecorder()
		filterApi := api.Setup(cfg(), mux.NewRouter(), ds, &mock.FilterJob{}, mock.NewDatasetAPI().Unpublished(), filterFlexAPIMock)

		Convey("When a POST request is made to the filters endpoint", func() {

			reader := strings.NewReader(`{"dataset":{"version":1, "edition":"1", "id":"1"}, "dimensions":[{"name": "age", "options": ["27","33"]}]}`)
			r := createAuthenticatedRequest("POST", "http://localhost:22100/filters", reader)
			filterApi.Router.ServeHTTP(w, r)

			Convey("Then the response is 201 created", func() {
				So(w.Code, ShouldEqual, http.StatusCreated)
			})

			Convey("Then the expected ETag is returned in a header", func() {
				So(w.HeaderMap.Get("ETag"), ShouldResemble, testETag1)
			})

			Convey("Then the request body has been drained", func() {
				bytesRead, err := r.Body.Read(make([]byte, 1))
				So(bytesRead, ShouldEqual, 0)
				So(err, ShouldEqual, io.EOF)
				So(ds.AddFilterCalls(), ShouldHaveLength, 1)
			})
		})
	})
}

func TestFailedToAddFilterBlueprint(t *testing.T) {
	filterFlexAPIMock := &apimock.FilterFlexAPIMock{}

	t.Parallel()

	Convey("When duplicate dimensions are sent", t, func() {
		reader := strings.NewReader(`{"dataset":{"version":1, "edition":"1", "id":"1"},"dimensions":[{"name":"time","options":["Jun-15","Jun-12"]},{"name":"time","options":["Jun-14"]}]}`)
		r, err := http.NewRequest("POST", "http://localhost:22100/filters", reader)
		So(err, ShouldBeNil)

		w := httptest.NewRecorder()
		filterApi := api.Setup(cfg(), mux.NewRouter(), &mock.DataStore{}, &mock.FilterJob{}, &mock.DatasetAPI{}, filterFlexAPIMock)
		filterApi.Router.ServeHTTP(w, r)

		Convey("Then the response is 400 bad request, with the expected response body", func() {
			So(w.Code, ShouldEqual, http.StatusBadRequest)
			response := w.Body.String()
			So(response, ShouldContainSubstring, "Bad request - duplicate dimension found: time")
		})

		Convey("Then the ETag header is empty", func() {
			So(w.HeaderMap.Get("ETag"), ShouldResemble, "")
		})

		Convey("Then the request body has been drained", func() {
			bytesRead, err := r.Body.Read(make([]byte, 1))
			So(bytesRead, ShouldEqual, 0)
			So(err, ShouldEqual, io.EOF)
		})
	})

	Convey("When no data store is available", t, func() {
		reader := strings.NewReader(`{"dataset":{"version":1, "edition":"1", "id":"1"} }`)
		r, err := http.NewRequest("POST", "http://localhost:22100/filters", reader)
		So(err, ShouldBeNil)

		w := httptest.NewRecorder()
		filterApi := api.Setup(cfg(), mux.NewRouter(), mock.NewDataStore().InternalError(), &mock.FilterJob{}, &mock.DatasetAPI{}, filterFlexAPIMock)
		filterApi.Router.ServeHTTP(w, r)

		Convey("Then the response is 500 internal error, with the expected response body", func() {
			So(w.Code, ShouldEqual, http.StatusInternalServerError)
			response := w.Body.String()
			So(response, ShouldResemble, internalErrResponse)
		})

		Convey("Then the ETag header is empty", func() {
			So(w.HeaderMap.Get("ETag"), ShouldResemble, "")
		})

		Convey("Then the request body has been drained", func() {
			bytesRead, err := r.Body.Read(make([]byte, 1))
			So(bytesRead, ShouldEqual, 0)
			So(err, ShouldEqual, io.EOF)
		})
	})

	Convey("When dataset API is unavailable", t, func() {
		reader := strings.NewReader(`{"dataset":{"version":1, "edition":"1", "id":"1"} }`)
		r, err := http.NewRequest("POST", "http://localhost:22100/filters", reader)
		So(err, ShouldBeNil)

		w := httptest.NewRecorder()
		filterApi := api.Setup(cfg(), mux.NewRouter(), &mock.DataStore{}, &mock.FilterJob{}, mock.NewDatasetAPI().InternalServiceError(), filterFlexAPIMock)
		filterApi.Router.ServeHTTP(w, r)

		Convey("Then the response is 500 internal error, with the expected response body", func() {
			So(w.Code, ShouldEqual, http.StatusInternalServerError)
			response := w.Body.String()
			So(response, ShouldResemble, internalErrResponse)
		})

		Convey("Then the ETag header is empty", func() {
			So(w.HeaderMap.Get("ETag"), ShouldResemble, "")
		})

		Convey("Then the request body has been drained", func() {
			bytesRead, err := r.Body.Read(make([]byte, 1))
			So(bytesRead, ShouldEqual, 0)
			So(err, ShouldEqual, io.EOF)
		})
	})

	Convey("When version does not exist", t, func() {
		reader := strings.NewReader(`{"dataset":{"version":1, "edition":"1", "id":"1"} }`)
		r, err := http.NewRequest("POST", "http://localhost:22100/filters", reader)
		So(err, ShouldBeNil)

		w := httptest.NewRecorder()
		filterApi := api.Setup(cfg(), mux.NewRouter(), &mock.DataStore{}, &mock.FilterJob{}, mock.NewDatasetAPI().VersionNotFound(), filterFlexAPIMock)
		filterApi.Router.ServeHTTP(w, r)

		Convey("Then the response is 404 Not Found, with the expected response body", func() {
			So(w.Code, ShouldEqual, http.StatusNotFound)
			response := w.Body.String()
			So(response, ShouldResemble, versionNotFoundResponse)
		})

		Convey("Then the ETag header is empty", func() {
			So(w.HeaderMap.Get("ETag"), ShouldResemble, "")
		})

		Convey("Then the request body has been drained", func() {
			bytesRead, err := r.Body.Read(make([]byte, 1))
			So(bytesRead, ShouldEqual, 0)
			So(err, ShouldEqual, io.EOF)
		})
	})

	Convey("When version is unpublished and the request is not authenticated", t, func() {
		reader := strings.NewReader(`{"dataset":{"version":1, "edition":"1", "id":"1"}, "dimensions":[{"name": "age", "options": ["27","33"]}]}`)
		r, err := http.NewRequest("POST", "http://localhost:22100/filters", reader)
		So(err, ShouldBeNil)

		w := httptest.NewRecorder()
		filterApi := api.Setup(cfg(), mux.NewRouter(), &mock.DataStore{}, &mock.FilterJob{}, mock.NewDatasetAPI().Unpublished(), filterFlexAPIMock)
		filterApi.Router.ServeHTTP(w, r)

		Convey("Then the response is 404 not found, with the expected response body", func() {
			So(w.Code, ShouldEqual, http.StatusNotFound)
			response := w.Body.String()
			So(response, ShouldResemble, versionNotFoundResponse)
		})

		Convey("Then the ETag header is empty", func() {
			So(w.HeaderMap.Get("ETag"), ShouldResemble, "")
		})

		Convey("Then the request body has been drained", func() {
			bytesRead, err := r.Body.Read(make([]byte, 1))
			So(bytesRead, ShouldEqual, 0)
			So(err, ShouldEqual, io.EOF)
		})
	})
}

func TestFailedToAddFilterBlueprint_BadJSON(t *testing.T) {

	filterFlexAPIMock := &apimock.FilterFlexAPIMock{}

	Convey("Given a published dataset", t, func() {

		w := httptest.NewRecorder()
		filterApi := api.Setup(cfg(), mux.NewRouter(), &mock.DataStore{}, &mock.FilterJob{}, &mock.DatasetAPI{}, filterFlexAPIMock)

		Convey("When a POST request is made to the filters endpoint which has an invalid JSON message", func() {

			reader := strings.NewReader("{")
			r, err := http.NewRequest("POST", "http://localhost:22100/filters", reader)
			So(err, ShouldBeNil)

			filterApi.Router.ServeHTTP(w, r)

			Convey("Then the response is 400 bad request", func() {
				So(w.Code, ShouldEqual, http.StatusBadRequest)
			})

			Convey("Then the response body contains the expected content", func() {
				So(w.Body.String(), ShouldResemble, badRequestResponse)
			})

			Convey("Then the ETag header is empty", func() {
				So(w.HeaderMap.Get("ETag"), ShouldResemble, "")
			})

			Convey("Then the request body has been drained", func() {
				bytesRead, err := r.Body.Read(make([]byte, 1))
				So(bytesRead, ShouldEqual, 0)
				So(err, ShouldEqual, io.EOF)
			})
		})

		Convey("When a POST request is made to the filters endpoint which has an empty JSON message", func() {

			reader := strings.NewReader("{}")
			r, err := http.NewRequest("POST", "http://localhost:22100/filters", reader)
			So(err, ShouldBeNil)

			filterApi.Router.ServeHTTP(w, r)

			Convey("Then the response is 400 bad request", func() {
				So(w.Code, ShouldEqual, http.StatusBadRequest)
			})

			Convey("Then the response body contains the expected content", func() {
				So(w.Body.String(), ShouldResemble, badRequestResponse)
			})

			Convey("Then the ETag header is empty", func() {
				So(w.HeaderMap.Get("ETag"), ShouldResemble, "")
			})

			Convey("Then the request body has been drained", func() {
				bytesRead, err := r.Body.Read(make([]byte, 1))
				So(bytesRead, ShouldEqual, 0)
				So(err, ShouldEqual, io.EOF)
			})
		})

		Convey("When a POST request is made to the filters endpoint which is missing mandatory fields", func() {

			reader := strings.NewReader(`{"dataset":"Census"}`)
			r, err := http.NewRequest("POST", "http://localhost:22100/filters", reader)
			So(err, ShouldBeNil)

			filterApi.Router.ServeHTTP(w, r)

			Convey("Then the response is 400 bad request", func() {
				So(w.Code, ShouldEqual, http.StatusBadRequest)
			})

			Convey("Then the response body contains the expected content", func() {
				So(w.Body.String(), ShouldResemble, badRequestResponse)
			})

			Convey("Then the ETag header is empty", func() {
				So(w.HeaderMap.Get("ETag"), ShouldResemble, "")
			})

			Convey("Then the request body has been drained", func() {
				bytesRead, err := r.Body.Read(make([]byte, 1))
				So(bytesRead, ShouldEqual, 0)
				So(err, ShouldEqual, io.EOF)
			})
		})

		Convey("When a POST request is made to the filters endpoint with a dimension that does not exist", func() {

			reader := strings.NewReader(`{"dataset":{"version":1, "edition":"1", "id":"1"} , "dimensions":[{"name": "weight", "options": ["27","33"]}]}`)
			r, err := http.NewRequest("POST", "http://localhost:22100/filters", reader)
			So(err, ShouldBeNil)

			filterApi.Router.ServeHTTP(w, r)

			Convey("Then the response is 400 bad request", func() {
				So(w.Code, ShouldEqual, http.StatusBadRequest)
			})

			Convey("Then the response body contains the expected content", func() {
				So(w.Body.String(), ShouldResemble, "incorrect dimensions chosen: [weight]\n")
			})

			Convey("Then the ETag header is empty", func() {
				So(w.HeaderMap.Get("ETag"), ShouldResemble, "")
			})

			Convey("Then the request body has been drained", func() {
				bytesRead, err := r.Body.Read(make([]byte, 1))
				So(bytesRead, ShouldEqual, 0)
				So(err, ShouldEqual, io.EOF)
			})
		})

		Convey("When a POST request is made to the filters endpoint with a dimension option that does not exist", func() {

			reader := strings.NewReader(`{"dataset":{"version":1, "edition":"1", "id":"1"} , "dimensions":[{"name": "age", "options": ["29","33"]}]}`)
			r, err := http.NewRequest("POST", "http://localhost:22100/filters", reader)
			So(err, ShouldBeNil)

			filterApi.Router.ServeHTTP(w, r)

			Convey("Then the response is 400 bad request", func() {
				So(w.Code, ShouldEqual, http.StatusBadRequest)
			})

			Convey("Then the response body contains the expected content", func() {
				So(w.Body.String(), ShouldResemble, "incorrect dimension options chosen: [29]\n")
			})

			Convey("Then the ETag header is empty", func() {
				So(w.HeaderMap.Get("ETag"), ShouldResemble, "")
			})

			Convey("Then the request body has been drained", func() {
				bytesRead, err := r.Body.Read(make([]byte, 1))
				So(bytesRead, ShouldEqual, 0)
				So(err, ShouldEqual, io.EOF)
			})
		})
	})
}

func TestSuccessfulGetFilterBlueprint_PublishedDataset(t *testing.T) {
	filterFlexAPIMock := &apimock.FilterFlexAPIMock{}

	t.Parallel()

	Convey("Given a published dataset", t, func() {

		w := httptest.NewRecorder()
		filterApi := api.Setup(cfg(), mux.NewRouter(), &mock.DataStore{}, &mock.FilterJob{}, &mock.DatasetAPI{}, filterFlexAPIMock)

		Convey("When a GET request is made to the filters endpoint with no authentication", func() {

			r, err := http.NewRequest("GET", "http://localhost:22100/filters/12345678", nil)
			So(err, ShouldBeNil)

			filterApi.Router.ServeHTTP(w, r)

			Convey("Then the response is 200 ok", func() {
				So(w.Code, ShouldEqual, http.StatusOK)
			})

			Convey("Then the expected ETag is returned in the ETag header", func() {
				So(w.HeaderMap.Get("ETag"), ShouldResemble, testETag)
			})
		})
	})
}

func TestSuccessfulGetFilterBlueprint_UnpublishedDataset(t *testing.T) {
	filterFlexAPIMock := &apimock.FilterFlexAPIMock{}

	t.Parallel()

	Convey("Successfully get an unpublished filter blueprint with authentication", t, func() {
		r := createAuthenticatedRequest("GET", "http://localhost:22100/filters/12345678", nil)

		w := httptest.NewRecorder()
		filterApi := api.Setup(cfg(), mux.NewRouter(), mock.NewDataStore().Unpublished(), &mock.FilterJob{}, mock.NewDatasetAPI().Unpublished(), filterFlexAPIMock)

		filterApi.Router.ServeHTTP(w, r)
		So(w.Code, ShouldEqual, http.StatusOK)

		Convey("Then the expected ETag is returned in the ETag header", func() {
			So(w.HeaderMap.Get("ETag"), ShouldResemble, testETag)
		})
	})
}

func TestFailedToGetFilterBlueprint(t *testing.T) {
	filterFlexAPIMock := &apimock.FilterFlexAPIMock{}

	t.Parallel()

	Convey("When no data store is available, an internal error is returned", t, func() {
		r, err := http.NewRequest("GET", "http://localhost:22100/filters/12345678", nil)
		So(err, ShouldBeNil)

		w := httptest.NewRecorder()
		filterApi := api.Setup(cfg(), mux.NewRouter(), mock.NewDataStore().InternalError(), &mock.FilterJob{}, &mock.DatasetAPI{}, filterFlexAPIMock)

		filterApi.Router.ServeHTTP(w, r)
		So(w.Code, ShouldEqual, http.StatusInternalServerError)

		So(w.HeaderMap.Get("ETag"), ShouldResemble, "")

		response := w.Body.String()
		So(response, ShouldResemble, internalErrResponse)
	})

	Convey("When a filter blueprint does not exist, a not found is returned", t, func() {
		r, err := http.NewRequest("GET", "http://localhost:22100/filters/12345678", nil)
		So(err, ShouldBeNil)

		w := httptest.NewRecorder()
		filterApi := api.Setup(cfg(), mux.NewRouter(), mock.NewDataStore().NotFound(), &mock.FilterJob{}, &mock.DatasetAPI{}, filterFlexAPIMock)
		filterApi.Router.ServeHTTP(w, r)
		So(w.Code, ShouldEqual, http.StatusNotFound)
		So(w.HeaderMap.Get("ETag"), ShouldResemble, "")

		response := w.Body.String()
		So(response, ShouldResemble, filterNotFoundResponse)
	})

	Convey("When filter blueprint is unpublished, and the request is unauthenticated, a not found is returned", t, func() {
		r, err := http.NewRequest("GET", "http://localhost:22100/filters/12345678", nil)
		So(err, ShouldBeNil)

		w := httptest.NewRecorder()
		filterApi := api.Setup(cfg(), mux.NewRouter(), mock.NewDataStore().Unpublished(), &mock.FilterJob{}, mock.NewDatasetAPI().Unpublished(), filterFlexAPIMock)
		filterApi.Router.ServeHTTP(w, r)
		So(w.Code, ShouldEqual, http.StatusNotFound)
		So(w.HeaderMap.Get("ETag"), ShouldResemble, "")

		response := w.Body.String()
		So(response, ShouldResemble, filterNotFoundResponse)
	})
}

func TestSuccessfulUpdateFilterBlueprint_PublishedDataset(t *testing.T) {
	filterFlexAPIMock := &apimock.FilterFlexAPIMock{}

	t.Parallel()

	Convey("Given a published dataset", t, func() {
		testETag := "testETag"
		testETagUpdated := "testETagUpdated"
		w := httptest.NewRecorder()

		mockDatastore := &apimock.DataStoreMock{
			CreateFilterOutputFunc: func(ctx context.Context, filter *models.Filter) error {
				return nil
			},
			GetFilterFunc: func(ctx context.Context, filterID string, eTagSelector string) (*models.Filter, error) {
				if eTagSelector != mongo.AnyETag && eTagSelector != testETag {
					return nil, filters.ErrFilterBlueprintConflict
				}
				return &models.Filter{Dataset: &models.Dataset{ID: "123", Edition: "2017", Version: 1}, InstanceID: "12345678", Published: &models.Published, Dimensions: []models.Dimension{{Name: "time", Options: []string{"2014", "2015"}}, {Name: "1_age"}}, ETag: testETag}, nil
			},
			UpdateFilterFunc: func(ctx context.Context, filter *models.Filter, timestamp primitive.Timestamp, eTagSelector string, currentFilter *models.Filter) (string, error) {
				if eTagSelector != testETag {
					return "", filters.ErrFilterBlueprintConflict
				}
				return testETagUpdated, nil
			},
		}

		filterApi := api.Setup(cfg(), mux.NewRouter(), mockDatastore, &mock.FilterJob{}, &mock.DatasetAPI{}, filterFlexAPIMock)

		Convey("When a PUT request is made to the filters endpoint and a valid ETag", func() {

			reader := strings.NewReader(`{"dataset":{"version":1}}`)
			r, err := http.NewRequest("PUT", "http://localhost:22100/filters/21312", reader)
			r.Header.Set("If-Match", testETag)
			So(err, ShouldBeNil)

			filterApi.Router.ServeHTTP(w, r)

			Convey("Then the data store is not called to create a new filter output", func() {
				So(len(mockDatastore.CreateFilterOutputCalls()), ShouldEqual, 0)
			})

			Convey("Then the response is 200 OK", func() {
				So(w.Code, ShouldEqual, http.StatusOK)
			})

			Convey("Then the updated ETag is returned in the ETag header", func() {
				So(w.HeaderMap.Get("ETag"), ShouldResemble, testETagUpdated)
			})

			Convey("Then the request body has been drained", func() {
				bytesRead, err := r.Body.Read(make([]byte, 1))
				So(bytesRead, ShouldEqual, 0)
				So(err, ShouldEqual, io.EOF)
			})
		})

		Convey("When a PUT request is made to the filters endpoint with events and dataset version update", func() {

			updateBlueprintData := `{"dataset":{"version":1}, "events":[{"type":"wut","time":"2018-06-05T11:34:35.291735535+01:00"}]}`

			reader := strings.NewReader(updateBlueprintData)
			r, err := http.NewRequest("PUT", "http://localhost:22100/filters/21312", reader)
			r.Header.Set("If-Match", testETag)
			So(err, ShouldBeNil)

			filterApi.Router.ServeHTTP(w, r)

			Convey("Then the data store is not called to create a new filter output", func() {
				So(len(mockDatastore.CreateFilterOutputCalls()), ShouldEqual, 0)
			})

			Convey("Then the response is 200 OK", func() {
				So(w.Code, ShouldEqual, http.StatusOK)
			})

			Convey("Then the updated ETag is returned in the ETag header", func() {
				So(w.HeaderMap.Get("ETag"), ShouldResemble, testETagUpdated)
			})

			Convey("Then the request body has been drained", func() {
				bytesRead, err := r.Body.Read(make([]byte, 1))
				So(bytesRead, ShouldEqual, 0)
				So(err, ShouldEqual, io.EOF)
			})
		})

		Convey("When a PUT request is made to the filters endpoint to submit a filter blueprint", func() {

			reader := strings.NewReader("{}")
			r, err := http.NewRequest("PUT", "http://localhost:22100/filters/21312?submitted=true", reader)
			r.Header.Set("If-Match", testETag)
			So(err, ShouldBeNil)

			filterApi.Router.ServeHTTP(w, r)

			Convey("Then the data store is called to create a new filter output", func() {

				So(len(mockDatastore.CreateFilterOutputCalls()), ShouldEqual, 1)

				filterOutput := mockDatastore.CreateFilterOutputCalls()[0]
				So(len(filterOutput.Filter.Events), ShouldEqual, 1)

				So(filterOutput.Filter.Events[0].Type, ShouldEqual, models.EventFilterOutputCreated)
			})

			Convey("Then the response is 200 OK", func() {
				So(w.Code, ShouldEqual, http.StatusOK)
			})

			Convey("Then the updated ETag is returned in the ETag header", func() {
				So(w.HeaderMap.Get("ETag"), ShouldResemble, testETagUpdated)
			})

			Convey("Then the request body has been drained", func() {
				bytesRead, err := r.Body.Read(make([]byte, 1))
				So(bytesRead, ShouldEqual, 0)
				So(err, ShouldEqual, io.EOF)
			})
		})
	})
}

func TestSuccessfulUpdateFilterBlueprint_UnpublishedDataset(t *testing.T) {
	filterFlexAPIMock := &apimock.FilterFlexAPIMock{}

	t.Parallel()

	Convey("Successfully send a request to submit an unpublished filter blueprint", t, func() {
		reader := strings.NewReader("{}")
		r := createAuthenticatedRequest("PUT", "http://localhost:22100/filters/21312?submitted=true", reader)
		r.Header.Set("If-Match", testETag)

		w := httptest.NewRecorder()
		filterApi := api.Setup(cfg(), mux.NewRouter(), mock.NewDataStore().Unpublished(), &mock.FilterJob{}, mock.NewDatasetAPI().Unpublished(), filterFlexAPIMock)
		filterApi.Router.ServeHTTP(w, r)
		So(w.Code, ShouldEqual, http.StatusOK)
		So(w.HeaderMap.Get("ETag"), ShouldResemble, testETag1)

		Convey("Then the request body has been drained", func() {
			bytesRead, err := r.Body.Read(make([]byte, 1))
			So(bytesRead, ShouldEqual, 0)
			So(err, ShouldEqual, io.EOF)
		})
	})
}

func TestFailedToUpdateFilterBlueprint(t *testing.T) {
	filterFlexAPIMock := &apimock.FilterFlexAPIMock{}

	t.Parallel()

	Convey("When an invalid json message is sent, a bad request is returned", t, func() {
		reader := strings.NewReader("{")
		r, err := http.NewRequest("PUT", "http://localhost:22100/filters/21312", reader)
		r.Header.Set("If-Match", testETag)
		So(err, ShouldBeNil)

		w := httptest.NewRecorder()
		filterApi := api.Setup(cfg(), mux.NewRouter(), &mock.DataStore{}, &mock.FilterJob{}, &mock.DatasetAPI{}, filterFlexAPIMock)
		filterApi.Router.ServeHTTP(w, r)
		So(w.Code, ShouldEqual, http.StatusBadRequest)
		So(w.HeaderMap.Get("ETag"), ShouldResemble, "")

		response := w.Body.String()
		So(response, ShouldResemble, badRequestResponse)

		Convey("Then the request body has been drained", func() {
			bytesRead, err := r.Body.Read(make([]byte, 1))
			So(bytesRead, ShouldEqual, 0)
			So(err, ShouldEqual, io.EOF)
		})
	})

	Convey("When an empty json message is sent, a bad request is returned", t, func() {
		reader := strings.NewReader("{}")
		r, err := http.NewRequest("PUT", "http://localhost:22100/filters/21312", reader)
		r.Header.Set("If-Match", testETag)
		So(err, ShouldBeNil)

		w := httptest.NewRecorder()
		filterApi := api.Setup(cfg(), mux.NewRouter(), &mock.DataStore{}, &mock.FilterJob{}, &mock.DatasetAPI{}, filterFlexAPIMock)
		filterApi.Router.ServeHTTP(w, r)
		So(w.Code, ShouldEqual, http.StatusBadRequest)
		So(w.HeaderMap.Get("ETag"), ShouldResemble, "")

		response := w.Body.String()
		So(response, ShouldResemble, badRequestResponse)

		Convey("Then the request body has been drained", func() {
			bytesRead, err := r.Body.Read(make([]byte, 1))
			So(bytesRead, ShouldEqual, 0)
			So(err, ShouldEqual, io.EOF)
		})
	})

	Convey("When a json message is sent to update filter blueprint that doesn't exist, a status of not found is returned", t, func() {
		reader := strings.NewReader(`{"dataset":{"version":1}}`)
		r, err := http.NewRequest("PUT", "http://localhost:22100/filters/21312", reader)
		r.Header.Set("If-Match", testETag)
		So(err, ShouldBeNil)

		w := httptest.NewRecorder()
		filterApi := api.Setup(cfg(), mux.NewRouter(), mock.NewDataStore().NotFound(), &mock.FilterJob{}, &mock.DatasetAPI{}, filterFlexAPIMock)
		filterApi.Router.ServeHTTP(w, r)
		So(w.Code, ShouldEqual, http.StatusNotFound)
		So(w.HeaderMap.Get("ETag"), ShouldResemble, "")

		response := w.Body.String()
		So(response, ShouldResemble, filterNotFoundResponse)

		Convey("Then the request body has been drained", func() {
			bytesRead, err := r.Body.Read(make([]byte, 1))
			So(bytesRead, ShouldEqual, 0)
			So(err, ShouldEqual, io.EOF)
		})
	})

	Convey("When no authentication is provided to update an unpublished filter, a not found is returned", t, func() {
		reader := strings.NewReader(`{"dimensions":[]}`)
		r, err := http.NewRequest("PUT", "http://localhost:22100/filters/21312", reader)
		r.Header.Set("If-Match", testETag)
		So(err, ShouldBeNil)

		w := httptest.NewRecorder()

		filterApi := api.Setup(cfg(), mux.NewRouter(), mock.NewDataStore().Unpublished(), &mock.FilterJob{}, mock.NewDatasetAPI().Unpublished(), filterFlexAPIMock)
		filterApi.Router.ServeHTTP(w, r)
		So(w.Code, ShouldEqual, http.StatusNotFound)
		So(w.HeaderMap.Get("ETag"), ShouldResemble, "")

		response := w.Body.String()
		So(response, ShouldResemble, filterNotFoundResponse)

		Convey("Then the request body has been drained", func() {
			bytesRead, err := r.Body.Read(make([]byte, 1))
			So(bytesRead, ShouldEqual, 0)
			So(err, ShouldEqual, io.EOF)
		})
	})

	Convey("When a json message is sent to change the dataset version of a filter blueprint and the version does not exist, a status of bad request is returned", t, func() {
		reader := strings.NewReader(`{"dataset":{"version":2}}`)
		r, err := http.NewRequest("PUT", "http://localhost:22100/filters/21312", reader)
		r.Header.Set("If-Match", testETag)
		So(err, ShouldBeNil)

		w := httptest.NewRecorder()
		filterApi := api.Setup(cfg(), mux.NewRouter(), &mock.DataStore{}, &mock.FilterJob{}, mock.NewDatasetAPI().VersionNotFound(), filterFlexAPIMock)
		filterApi.Router.ServeHTTP(w, r)
		So(w.Code, ShouldEqual, http.StatusBadRequest)
		So(w.HeaderMap.Get("ETag"), ShouldResemble, "")

		response := w.Body.String()
		So(response, ShouldResemble, versionNotFoundResponse)

		Convey("Then the request body has been drained", func() {
			bytesRead, err := r.Body.Read(make([]byte, 1))
			So(bytesRead, ShouldEqual, 0)
			So(err, ShouldEqual, io.EOF)
		})
	})

	Convey("When a json message is sent to change the datset version of a filter blueprint and the current dimensions do not match, a status of bad request is returned", t, func() {
		reader := strings.NewReader(`{"dataset":{"version":2}}`)
		r, err := http.NewRequest("PUT", "http://localhost:22100/filters/21312", reader)
		r.Header.Set("If-Match", testETag)
		So(err, ShouldBeNil)

		w := httptest.NewRecorder()
		filterApi := api.Setup(cfg(), mux.NewRouter(), &mock.DataStore{}, &mock.FilterJob{}, &mock.DatasetAPI{}, filterFlexAPIMock)
		filterApi.Router.ServeHTTP(w, r)
		So(w.Code, ShouldEqual, http.StatusBadRequest)
		So(w.HeaderMap.Get("ETag"), ShouldResemble, "")

		response := w.Body.String()
		So(response, ShouldResemble, "incorrect dimensions chosen: [time 1_age]\n")

		Convey("Then the request body has been drained", func() {
			bytesRead, err := r.Body.Read(make([]byte, 1))
			So(bytesRead, ShouldEqual, 0)
			So(err, ShouldEqual, io.EOF)
		})
	})

	Convey("When a json message is sent to change the dataset version of a filter blueprint and the current dimension options do not match, a status of bad request is returned", t, func() {
		reader := strings.NewReader(`{"dataset":{"version":2}}`)
		r, err := http.NewRequest("PUT", "http://localhost:22100/filters/21312", reader)
		r.Header.Set("If-Match", testETag)
		So(err, ShouldBeNil)

		w := httptest.NewRecorder()
		filterApi := api.Setup(cfg(), mux.NewRouter(), mock.NewDataStore().InvalidDimensionOption(), &mock.FilterJob{}, &mock.DatasetAPI{}, filterFlexAPIMock)
		filterApi.Router.ServeHTTP(w, r)
		So(w.Code, ShouldEqual, http.StatusBadRequest)
		So(w.HeaderMap.Get("ETag"), ShouldResemble, "")

		response := w.Body.String()
		So(response, ShouldResemble, "incorrect dimension options chosen: [28]\n")

		Convey("Then the request body has been drained", func() {
			bytesRead, err := r.Body.Read(make([]byte, 1))
			So(bytesRead, ShouldEqual, 0)
			So(err, ShouldEqual, io.EOF)
		})
	})

	Convey("When a request is made without providing an If-Match header, a status of bad request is returned", t, func() {
		reader := strings.NewReader(`{"dataset":{"version":1}}`)
		r, err := http.NewRequest("PUT", "http://localhost:22100/filters/21312", reader)
		So(err, ShouldBeNil)

		w := httptest.NewRecorder()
		filterApi := api.Setup(cfg(), mux.NewRouter(), mock.NewDataStore().InvalidDimensionOption(), &mock.FilterJob{}, &mock.DatasetAPI{}, filterFlexAPIMock)
		filterApi.Router.ServeHTTP(w, r)
		So(w.Code, ShouldEqual, http.StatusBadRequest)
		So(w.HeaderMap.Get("ETag"), ShouldResemble, "")

		response := w.Body.String()
		So(response, ShouldResemble, "required If-Match header not provided\n")

		Convey("Then the request body has been drained", func() {
			bytesRead, err := r.Body.Read(make([]byte, 1))
			So(bytesRead, ShouldEqual, 0)
			So(err, ShouldEqual, io.EOF)
		})
	})
}

func TestRemoveDuplicatesAndEmptyOptions(t *testing.T) {

	Convey("Given a string array with duplicate options", t, func() {
		duplicates := []string{"1", "2", "2", "2", "abcde", "abd", "abcde"}

		Convey("When I call remove duplicate and empty function", func() {
			withoutDuplicates := api.RemoveDuplicateAndEmptyOptions(duplicates)

			Convey("Then the duplicates are removed", func() {
				expected := []string{"1", "2", "abcde", "abd"}
				So(withoutDuplicates, ShouldResemble, expected)
			})
		})
	})

	Convey("Given a string array with empty options", t, func() {
		duplicates := []string{"", "1", "", "2", "", "3"}

		Convey("When I call remove duplicate and empty option function", func() {
			withoutEmpty := api.RemoveDuplicateAndEmptyOptions(duplicates)

			Convey("Then the empty values are removed", func() {
				expected := []string{"1", "2", "3"}
				So(withoutEmpty, ShouldResemble, expected)
			})
		})
	})
}

func TestRequestForwardingMiddleware(t *testing.T) {

	Convey("Given the assert dataset feature flag is toggled on", t, func() {

		conf := cfg()
		conf.AssertDatasetType = true

		w := httptest.NewRecorder()

		Convey("When a POST request is made to the filters endpoint and the dataset type is cantabular_flexible_table", func() {

			filterFlexAPIMock := &apimock.FilterFlexAPIMock{
				ForwardRequestFunc: func(r *http.Request) (*http.Response, error) {
					return &http.Response{
						Body:       io.NopCloser(bytes.NewReader([]byte("test body"))),
						StatusCode: 200,
					}, nil
				},
			}

			datasetAPIMock := mock.NewDatasetAPI().Mock

			datasetAPIMock.GetFunc = func(ctx context.Context, ut, st, cid, dsid string) (dataset.DatasetDetails, error) {
				return dataset.DatasetDetails{
					Type: "cantabular_flexible_table",
				}, nil
			}

			filterApi := api.Setup(conf, mux.NewRouter(), &mock.DataStore{}, &mock.FilterJob{}, datasetAPIMock, filterFlexAPIMock)

			reader := strings.NewReader(`{"dataset":{"version":1, "edition":"1", "id":"1", "type": "cantabular_flexible_table"} }`)
			r, err := http.NewRequest("POST", "http://localhost:22100/filters", reader)
			So(err, ShouldBeNil)
			filterApi.Router.ServeHTTP(w, r)

			Convey("A call to dataset-api is made to check the dataset type", func() {
				So(len(datasetAPIMock.GetCalls()), ShouldEqual, 1)
			})

			Convey("The request is forwarded to dp-cantabular-filter-flex-api", func() {
				So(len(filterFlexAPIMock.ForwardRequestCalls()), ShouldEqual, 1)
			})
		})

		Convey("When a POST request is made to the filters endpoint and the dataset type is not cantabular_flexible_table", func() {

			filterFlexAPIMock := &apimock.FilterFlexAPIMock{
				ForwardRequestFunc: func(r *http.Request) (*http.Response, error) {
					return &http.Response{
						Body:       io.NopCloser(bytes.NewReader([]byte("test body"))),
						StatusCode: 200,
					}, nil
				},
			}

			datasetAPIMock := mock.NewDatasetAPI().Mock

			datasetAPIMock.GetFunc = func(ctx context.Context, ut, st, cid, dsid string) (dataset.DatasetDetails, error) {
				return dataset.DatasetDetails{
					Type: "other",
				}, nil
			}

			filterApi := api.Setup(conf, mux.NewRouter(), &mock.DataStore{}, &mock.FilterJob{}, datasetAPIMock, filterFlexAPIMock)

			reader := strings.NewReader(`{"dataset":{"version":1, "edition":"1", "id":"1", "type": "other"} }`)
			r, err := http.NewRequest("POST", "http://localhost:22100/filters", reader)
			So(err, ShouldBeNil)
			filterApi.Router.ServeHTTP(w, r)

			Convey("A call to dataset-api is made to check the dataset type", func() {
				So(len(datasetAPIMock.GetCalls()), ShouldEqual, 1)
			})

			Convey("The request is not forwarded to dp-cantabular-filter-flex-api", func() {
				So(len(filterFlexAPIMock.ForwardRequestCalls()), ShouldEqual, 0)
			})
		})

		Convey("When a GET request is made to the filters/id endpoint and the filter type is flexible", func() {

			filterFlexAPIMock := &apimock.FilterFlexAPIMock{
				ForwardRequestFunc: func(r *http.Request) (*http.Response, error) {
					return &http.Response{
						Body:       io.NopCloser(bytes.NewReader([]byte("test body"))),
						StatusCode: 200,
					}, nil
				},
			}

			datastoreMock := mock.NewDataStore().Mock

			datastoreMock.GetFilterFunc = func(ctx context.Context, filterID, etag string) (*models.Filter, error) {
				return &models.Filter{
					Type: "flexible",
				}, nil
			}

			filterApi := api.Setup(conf, mux.NewRouter(), datastoreMock, &mock.FilterJob{}, &mock.DatasetAPI{}, filterFlexAPIMock)

			r, err := http.NewRequest("GET", "http://localhost:22100/filters/foo", nil)
			So(err, ShouldBeNil)
			filterApi.Router.ServeHTTP(w, r)

			Convey("A call to datastore is made to check the filter type", func() {
				So(len(datastoreMock.GetFilterCalls()), ShouldEqual, 1)
			})

			Convey("The request is forwarded to dp-cantabular-filter-flex-api", func() {
				So(len(filterFlexAPIMock.ForwardRequestCalls()), ShouldEqual, 1)
			})
		})

		Convey("When a GET request is made to the filters/id endpoint and the filter type is not flexible", func() {

			filterFlexAPIMock := &apimock.FilterFlexAPIMock{
				ForwardRequestFunc: func(r *http.Request) (*http.Response, error) {
					return &http.Response{
						Body:       io.NopCloser(bytes.NewReader([]byte("test body"))),
						StatusCode: 200,
					}, nil
				},
			}

			datastoreMock := mock.NewDataStore().Mock

			datastoreMock.GetFilterFunc = func(ctx context.Context, filterID, etag string) (*models.Filter, error) {
				return &models.Filter{
					Dataset: &models.Dataset{
						Version: 1,
					},
				}, nil
			}

			filterApi := api.Setup(conf, mux.NewRouter(), datastoreMock, &mock.FilterJob{}, &mock.DatasetAPI{}, filterFlexAPIMock)

			r, err := http.NewRequest("GET", "http://localhost:22100/filters/foo", nil)
			So(err, ShouldBeNil)
			filterApi.Router.ServeHTTP(w, r)

			Convey("A call to datastore is made to check the filter type", func() {
				So(len(datastoreMock.GetFilterCalls()), ShouldEqual, 2)
			})

			Convey("The request is not forwarded to dp-cantabular-filter-flex-api", func() {
				So(len(filterFlexAPIMock.ForwardRequestCalls()), ShouldEqual, 0)
			})
		})

		Convey("When a GET request is made to the filters/id/dimensions endpoint and the filter type is flexible", func() {

			filterFlexAPIMock := &apimock.FilterFlexAPIMock{
				ForwardRequestFunc: func(r *http.Request) (*http.Response, error) {
					return &http.Response{
						Body:       io.NopCloser(bytes.NewReader([]byte("test body"))),
						StatusCode: 200,
					}, nil
				},
			}

			datastoreMock := mock.NewDataStore().Mock

			datastoreMock.GetFilterFunc = func(ctx context.Context, filterID, etag string) (*models.Filter, error) {
				return &models.Filter{
					Type: "flexible",
				}, nil
			}

			filterApi := api.Setup(conf, mux.NewRouter(), datastoreMock, &mock.FilterJob{}, &mock.DatasetAPI{}, filterFlexAPIMock)

			r, err := http.NewRequest("GET", "http://localhost:22100/filters/foo/dimensions", nil)
			So(err, ShouldBeNil)
			filterApi.Router.ServeHTTP(w, r)

			Convey("A call to datastore is made to check the filter type", func() {
				So(len(datastoreMock.GetFilterCalls()), ShouldEqual, 1)
			})

			Convey("The request is forwarded to dp-cantabular-filter-flex-api", func() {
				So(len(filterFlexAPIMock.ForwardRequestCalls()), ShouldEqual, 1)
			})
		})

		Convey("When a GET request is made to the filters/id/dimensions endpoint and the filter type is not flexible", func() {

			filterFlexAPIMock := &apimock.FilterFlexAPIMock{
				ForwardRequestFunc: func(r *http.Request) (*http.Response, error) {
					return &http.Response{
						Body:       io.NopCloser(bytes.NewReader([]byte("test body"))),
						StatusCode: 200,
					}, nil
				},
			}

			datastoreMock := mock.NewDataStore().Mock

			datastoreMock.GetFilterFunc = func(ctx context.Context, filterID, etag string) (*models.Filter, error) {
				return &models.Filter{
					Dataset: &models.Dataset{
						Version: 1,
					},
				}, nil
			}

			filterApi := api.Setup(conf, mux.NewRouter(), datastoreMock, &mock.FilterJob{}, &mock.DatasetAPI{}, filterFlexAPIMock)

			r, err := http.NewRequest("GET", "http://localhost:22100/filters/foo/dimensions", nil)
			So(err, ShouldBeNil)
			filterApi.Router.ServeHTTP(w, r)

			Convey("A call to datastore is made to check the filter type", func() {
				So(len(datastoreMock.GetFilterCalls()), ShouldEqual, 2)
			})

			Convey("The request is not forwarded to dp-cantabular-filter-flex-api", func() {
				So(len(filterFlexAPIMock.ForwardRequestCalls()), ShouldEqual, 0)
			})
		})

<<<<<<< HEAD
		Convey("When there is a PUT request to /filter-outputs/test-output-id and the filter type is flexible", func() {

			filterFlexMock, datastoreMock := mock.GenerateMocksForMiddleware(http.StatusOK, 1, "flexible")

			filterApi := api.Setup(conf, mux.NewRouter(), datastoreMock, &mock.FilterJob{}, &mock.DatasetAPI{}, filterFlexMock)

			r, err := http.NewRequest("PUT", "http://localhost:22100/filter-outputs/test-output-id", nil)
			So(err, ShouldBeNil)

			filterApi.Router.ServeHTTP(w, r)

			Convey("A call is made to datastore to check the filter type", func() {
				So(len(datastoreMock.GetFilterOutputCalls()), ShouldEqual, 1)
			})
			Convey("The request is forwarded to dp-cantabular-filter-flex-api", func() {
				So(len(filterFlexMock.ForwardRequestCalls()), ShouldEqual, 1)
			})
		})

		Convey("When there is a GET request to /filters/{filter_blueprint_id}/dimensions and the filter type is not flexible", func() {

			filterFlexMock := &apimock.FilterFlexAPIMock{
				ForwardRequestFunc: func(r *http.Request) (*http.Response, error) { //
					return &http.Response{
						Body:       io.NopCloser(bytes.NewReader([]byte("test body"))),
						StatusCode: 200,
=======
		Convey("When a GET request is made to the filters/id/dimensions/name endpoint and the filter type is flexible", func() {
			filterFlexAPIMock := &apimock.FilterFlexAPIMock{
				ForwardRequestFunc: func(r *http.Request) (*http.Response, error) {
					return &http.Response{
						Body:       io.NopCloser(bytes.NewReader([]byte("test body"))),
						StatusCode: http.StatusOK,
					}, nil
				},
			}

			datastoreMock := mock.NewDataStore().Mock

			datastoreMock.GetFilterFunc = func(ctx context.Context, filterID, etag string) (*models.Filter, error) {
				return &models.Filter{
					Type: "flexible",
				}, nil
			}

			filterApi := api.Setup(conf, mux.NewRouter(), datastoreMock, &mock.FilterJob{}, &mock.DatasetAPI{}, filterFlexAPIMock)

			r, err := http.NewRequest(http.MethodGet, "http://localhost:22100/filters/foo/dimensions/bar", nil)
			So(err, ShouldBeNil)
			filterApi.Router.ServeHTTP(w, r)

			Convey("A call to datastore is made to check the filter type", func() {
				So(len(datastoreMock.GetFilterCalls()), ShouldEqual, 1)
			})

			Convey("The request is forwarded to dp-cantabular-filter-flex-api", func() {
				So(len(filterFlexAPIMock.ForwardRequestCalls()), ShouldEqual, 1)
			})
		})

		Convey("When a GET request is made to the filters/id/dimensions/name endpoint and the filter type is not flexible", func() {
			filterFlexAPIMock := &apimock.FilterFlexAPIMock{
				ForwardRequestFunc: func(r *http.Request) (*http.Response, error) {
					return &http.Response{
						Body:       io.NopCloser(bytes.NewReader([]byte("test body"))),
						StatusCode: http.StatusOK,
>>>>>>> 679f7cf9
					}, nil
				},
			}

			datastoreMock := mock.NewDataStore().Mock

			datastoreMock.GetFilterFunc = func(ctx context.Context, filterID, etag string) (*models.Filter, error) {
				return &models.Filter{
					Dataset: &models.Dataset{
						Version: 1,
					},
<<<<<<< HEAD
					Type: "not-flexible",
				}, nil
			}

			filterApi := api.Setup(conf, mux.NewRouter(), datastoreMock, &mock.FilterJob{}, &mock.DatasetAPI{}, filterFlexMock)

			r, err := http.NewRequest("GET", "http://localhost:22100/filters/test-output-id/dimensions", nil)
			So(err, ShouldBeNil)

			filterApi.Router.ServeHTTP(w, r)

			// If not flexible, should hit twice as hits get filter again later on
			Convey("A call is made to datastore to check the dataset type", func() {
				So(len(datastoreMock.GetFilterCalls()), ShouldEqual, 2)
			})

			Convey("The request is forwarded to dp-cantabular-filter-flex-api", func() {
				So(len(filterFlexMock.ForwardRequestCalls()), ShouldEqual, 0)
			})

		})

		Convey("When there is a PUT request to /filters/{id} and the filter type is flexible", func() {

			filterFlexMock, datastoreMock := mock.GenerateMocksForMiddleware(http.StatusOK, 1, "flexible")

			filterApi := api.Setup(conf, mux.NewRouter(), datastoreMock, &mock.FilterJob{}, &mock.DatasetAPI{}, filterFlexMock)

			r, err := http.NewRequest("PUT", "http://localhost:22100/filters/test-output-id", nil)
			So(err, ShouldBeNil)
			filterApi.Router.ServeHTTP(w, r)

			Convey("A call is made to datastore to check its filter type", func() {
				So(len(datastoreMock.GetFilterCalls()), ShouldEqual, 1)
			})

			Convey("The request is forwarded to dp-cantabular-filter-flex-api", func() {
				So(len(filterFlexMock.ForwardRequestCalls()), ShouldEqual, 1)
			})

		})

=======
				}, nil
			}

			filterApi := api.Setup(conf, mux.NewRouter(), datastoreMock, &mock.FilterJob{}, &mock.DatasetAPI{}, filterFlexAPIMock)

			r, err := http.NewRequest(http.MethodGet, "http://localhost:22100/filters/foo/dimensions/bar", nil)
			So(err, ShouldBeNil)
			filterApi.Router.ServeHTTP(w, r)

			Convey("A call to datastore is made to check the filter type", func() {
				So(len(datastoreMock.GetFilterCalls()), ShouldEqual, 2)
			})

			Convey("The request is not forwarded to dp-cantabular-filter-flex-api", func() {
				So(len(filterFlexAPIMock.ForwardRequestCalls()), ShouldEqual, 0)
			})
		})
>>>>>>> 679f7cf9
	})

	Convey("Given the assert dataset feature flag is toggled off", t, func() {

		conf := cfg()
		conf.AssertDatasetType = false

		w := httptest.NewRecorder()

		Convey("When a POST request is made to the filters endpoint and the dataset type is cantabular_flexible_table", func() {

			filterFlexAPIMock := &apimock.FilterFlexAPIMock{
				ForwardRequestFunc: func(r *http.Request) (*http.Response, error) {
					return &http.Response{
						Body:       io.NopCloser(bytes.NewReader([]byte("test body"))),
						StatusCode: 200,
					}, nil
				},
			}

			datasetAPIMock := mock.NewDatasetAPI().Mock

			datasetAPIMock.GetFunc = func(ctx context.Context, ut, st, cid, dsid string) (dataset.DatasetDetails, error) {
				return dataset.DatasetDetails{
					Type: "cantabular_flexible_table",
				}, nil
			}

			filterApi := api.Setup(conf, mux.NewRouter(), &mock.DataStore{}, &mock.FilterJob{}, &mock.DatasetAPI{}, filterFlexAPIMock)

			reader := strings.NewReader(`{"dataset":{"version":1, "edition":"1", "id":"1", "type": "cantabular_flexible_table"} }`)
			r, err := http.NewRequest("POST", "http://localhost:22100/filters", reader)
			So(err, ShouldBeNil)
			filterApi.Router.ServeHTTP(w, r)

			Convey("A call to dataset-api is not made", func() {
				So(len(datasetAPIMock.GetCalls()), ShouldEqual, 0)
			})

			Convey("The request is not forwarded to dp-cantabular-filter-flex-api", func() {
				So(len(filterFlexAPIMock.ForwardRequestCalls()), ShouldEqual, 0)
			})
		})

		Convey("When a GET request is made to the filters/id endpoint and the filter type is flexible", func() {

			filterFlexAPIMock := &apimock.FilterFlexAPIMock{
				ForwardRequestFunc: func(r *http.Request) (*http.Response, error) {
					return &http.Response{
						Body:       io.NopCloser(bytes.NewReader([]byte("test body"))),
						StatusCode: 200,
					}, nil
				},
			}

			datastoreMock := mock.NewDataStore().Mock

			datastoreMock.GetFilterFunc = func(ctx context.Context, filterID, etag string) (*models.Filter, error) {
				return &models.Filter{
					Type: "flexible",
					Dataset: &models.Dataset{
						Version: 1,
					},
				}, nil
			}

			filterApi := api.Setup(conf, mux.NewRouter(), &mock.DataStore{}, &mock.FilterJob{}, &mock.DatasetAPI{}, filterFlexAPIMock)

			r, err := http.NewRequest("GET", "http://localhost:22100/filters/foo", nil)
			So(err, ShouldBeNil)
			filterApi.Router.ServeHTTP(w, r)

			Convey("A call to dataset-api is not made", func() {
				So(len(datastoreMock.GetFilterCalls()), ShouldEqual, 0)
			})

			Convey("The request is not forwarded to dp-cantabular-filter-flex-api", func() {
				So(len(filterFlexAPIMock.ForwardRequestCalls()), ShouldEqual, 0)
			})
		})

		Convey("When a GET request is made to the filters/id/dimensions endpoint and the filter type is flexible", func() {

			filterFlexAPIMock := &apimock.FilterFlexAPIMock{
				ForwardRequestFunc: func(r *http.Request) (*http.Response, error) {
					return &http.Response{
						Body:       io.NopCloser(bytes.NewReader([]byte("test body"))),
						StatusCode: 200,
					}, nil
				},
			}

			datastoreMock := mock.NewDataStore().Mock

			datastoreMock.GetFilterFunc = func(ctx context.Context, filterID, etag string) (*models.Filter, error) {
				return &models.Filter{
					Type: "flexible",
					Dataset: &models.Dataset{
						Version: 1,
					},
				}, nil
			}

			filterApi := api.Setup(conf, mux.NewRouter(), &mock.DataStore{}, &mock.FilterJob{}, &mock.DatasetAPI{}, filterFlexAPIMock)

			r, err := http.NewRequest("GET", "http://localhost:22100/filters/foo/dimensions", nil)
			So(err, ShouldBeNil)
			filterApi.Router.ServeHTTP(w, r)

			Convey("A call to dataset-api is not made", func() {
				So(len(datastoreMock.GetFilterCalls()), ShouldEqual, 0)
			})

			Convey("The request is not forwarded to dp-cantabular-filter-flex-api", func() {
				So(len(filterFlexAPIMock.ForwardRequestCalls()), ShouldEqual, 0)
			})
		})

<<<<<<< HEAD
		Convey("When a PUT request is made to the filter-outputs/id and the filter type is flexible", func() {
			filterFlexMock, datastoreMock := mock.GenerateMocksForMiddleware(http.StatusOK, 1, "flexible")

			filterApi := api.Setup(conf, mux.NewRouter(), datastoreMock, &mock.FilterJob{}, &mock.DatasetAPI{}, filterFlexMock)

			reader := strings.NewReader(`{"dataset":{"version":1, "edition":"1", "id":"1", "type": "cantabular_flexible_table"} }`)
			r, err := http.NewRequest("PUT", "http://localhost:22100/filter-outputs/test-output-id", reader)
			So(err, ShouldBeNil)

			filterApi.Router.ServeHTTP(w, r)

			Convey("A call is not made to datastore to check the filter type", func() {
				So(len(datastoreMock.GetFilterOutputCalls()), ShouldEqual, 0)
			})
			Convey("The request is not  forwarded to dp-cantabular-filter-flex-api", func() {
				So(len(filterFlexMock.ForwardRequestCalls()), ShouldEqual, 0)
			})

=======
		Convey("When a GET request is made to the filters/id/dimensions/name endpoint and the filter type is flexible", func() {
			filterFlexAPIMock := &apimock.FilterFlexAPIMock{
				ForwardRequestFunc: func(r *http.Request) (*http.Response, error) {
					return &http.Response{
						Body:       io.NopCloser(bytes.NewReader([]byte("test body"))),
						StatusCode: http.StatusOK,
					}, nil
				},
			}

			datastoreMock := mock.NewDataStore().Mock

			datastoreMock.GetFilterFunc = func(ctx context.Context, filterID, etag string) (*models.Filter, error) {
				return &models.Filter{
					Type: "flexible",
					Dataset: &models.Dataset{
						Version: 1,
					},
				}, nil
			}

			filterApi := api.Setup(conf, mux.NewRouter(), &mock.DataStore{}, &mock.FilterJob{}, &mock.DatasetAPI{}, filterFlexAPIMock)

			r, err := http.NewRequest(http.MethodGet, "http://localhost:22100/filters/foo/dimensions/bar", nil)
			So(err, ShouldBeNil)
			filterApi.Router.ServeHTTP(w, r)

			Convey("A call to dataset-api is not made", func() {
				So(len(datastoreMock.GetFilterCalls()), ShouldEqual, 0)
			})

			Convey("The request is not forwarded to dp-cantabular-filter-flex-api", func() {
				So(len(filterFlexAPIMock.ForwardRequestCalls()), ShouldEqual, 0)
			})
>>>>>>> 679f7cf9
		})
	})
}<|MERGE_RESOLUTION|>--- conflicted
+++ resolved
@@ -1134,7 +1134,6 @@
 			})
 		})
 
-<<<<<<< HEAD
 		Convey("When there is a PUT request to /filter-outputs/test-output-id and the filter type is flexible", func() {
 
 			filterFlexMock, datastoreMock := mock.GenerateMocksForMiddleware(http.StatusOK, 1, "flexible")
@@ -1154,14 +1153,6 @@
 			})
 		})
 
-		Convey("When there is a GET request to /filters/{filter_blueprint_id}/dimensions and the filter type is not flexible", func() {
-
-			filterFlexMock := &apimock.FilterFlexAPIMock{
-				ForwardRequestFunc: func(r *http.Request) (*http.Response, error) { //
-					return &http.Response{
-						Body:       io.NopCloser(bytes.NewReader([]byte("test body"))),
-						StatusCode: 200,
-=======
 		Convey("When a GET request is made to the filters/id/dimensions/name endpoint and the filter type is flexible", func() {
 			filterFlexAPIMock := &apimock.FilterFlexAPIMock{
 				ForwardRequestFunc: func(r *http.Request) (*http.Response, error) {
@@ -1201,7 +1192,6 @@
 					return &http.Response{
 						Body:       io.NopCloser(bytes.NewReader([]byte("test body"))),
 						StatusCode: http.StatusOK,
->>>>>>> 679f7cf9
 					}, nil
 				},
 			}
@@ -1213,7 +1203,6 @@
 					Dataset: &models.Dataset{
 						Version: 1,
 					},
-<<<<<<< HEAD
 					Type: "not-flexible",
 				}, nil
 			}
@@ -1256,25 +1245,6 @@
 
 		})
 
-=======
-				}, nil
-			}
-
-			filterApi := api.Setup(conf, mux.NewRouter(), datastoreMock, &mock.FilterJob{}, &mock.DatasetAPI{}, filterFlexAPIMock)
-
-			r, err := http.NewRequest(http.MethodGet, "http://localhost:22100/filters/foo/dimensions/bar", nil)
-			So(err, ShouldBeNil)
-			filterApi.Router.ServeHTTP(w, r)
-
-			Convey("A call to datastore is made to check the filter type", func() {
-				So(len(datastoreMock.GetFilterCalls()), ShouldEqual, 2)
-			})
-
-			Convey("The request is not forwarded to dp-cantabular-filter-flex-api", func() {
-				So(len(filterFlexAPIMock.ForwardRequestCalls()), ShouldEqual, 0)
-			})
-		})
->>>>>>> 679f7cf9
 	})
 
 	Convey("Given the assert dataset feature flag is toggled off", t, func() {
@@ -1393,7 +1363,6 @@
 			})
 		})
 
-<<<<<<< HEAD
 		Convey("When a PUT request is made to the filter-outputs/id and the filter type is flexible", func() {
 			filterFlexMock, datastoreMock := mock.GenerateMocksForMiddleware(http.StatusOK, 1, "flexible")
 
@@ -1412,42 +1381,42 @@
 				So(len(filterFlexMock.ForwardRequestCalls()), ShouldEqual, 0)
 			})
 
-=======
-		Convey("When a GET request is made to the filters/id/dimensions/name endpoint and the filter type is flexible", func() {
-			filterFlexAPIMock := &apimock.FilterFlexAPIMock{
-				ForwardRequestFunc: func(r *http.Request) (*http.Response, error) {
-					return &http.Response{
-						Body:       io.NopCloser(bytes.NewReader([]byte("test body"))),
-						StatusCode: http.StatusOK,
+			Convey("When a GET request is made to the filters/id/dimensions/name endpoint and the filter type is flexible", func() {
+				filterFlexAPIMock := &apimock.FilterFlexAPIMock{
+					ForwardRequestFunc: func(r *http.Request) (*http.Response, error) {
+						return &http.Response{
+							Body:       io.NopCloser(bytes.NewReader([]byte("test body"))),
+							StatusCode: http.StatusOK,
+						}, nil
+					},
+				}
+
+				datastoreMock := mock.NewDataStore().Mock
+
+				datastoreMock.GetFilterFunc = func(ctx context.Context, filterID, etag string) (*models.Filter, error) {
+					return &models.Filter{
+						Type: "flexible",
+						Dataset: &models.Dataset{
+							Version: 1,
+						},
 					}, nil
-				},
-			}
-
-			datastoreMock := mock.NewDataStore().Mock
-
-			datastoreMock.GetFilterFunc = func(ctx context.Context, filterID, etag string) (*models.Filter, error) {
-				return &models.Filter{
-					Type: "flexible",
-					Dataset: &models.Dataset{
-						Version: 1,
-					},
-				}, nil
-			}
-
-			filterApi := api.Setup(conf, mux.NewRouter(), &mock.DataStore{}, &mock.FilterJob{}, &mock.DatasetAPI{}, filterFlexAPIMock)
-
-			r, err := http.NewRequest(http.MethodGet, "http://localhost:22100/filters/foo/dimensions/bar", nil)
-			So(err, ShouldBeNil)
-			filterApi.Router.ServeHTTP(w, r)
-
-			Convey("A call to dataset-api is not made", func() {
-				So(len(datastoreMock.GetFilterCalls()), ShouldEqual, 0)
-			})
-
-			Convey("The request is not forwarded to dp-cantabular-filter-flex-api", func() {
-				So(len(filterFlexAPIMock.ForwardRequestCalls()), ShouldEqual, 0)
-			})
->>>>>>> 679f7cf9
+				}
+
+				filterApi := api.Setup(conf, mux.NewRouter(), &mock.DataStore{}, &mock.FilterJob{}, &mock.DatasetAPI{}, filterFlexAPIMock)
+
+				r, err := http.NewRequest(http.MethodGet, "http://localhost:22100/filters/foo/dimensions/bar", nil)
+				So(err, ShouldBeNil)
+				filterApi.Router.ServeHTTP(w, r)
+
+				Convey("A call to dataset-api is not made", func() {
+					So(len(datastoreMock.GetFilterCalls()), ShouldEqual, 0)
+				})
+
+				Convey("The request is not forwarded to dp-cantabular-filter-flex-api", func() {
+					So(len(filterFlexAPIMock.ForwardRequestCalls()), ShouldEqual, 0)
+				})
+
+			})
 		})
 	})
 }