--- conflicted
+++ resolved
@@ -4,12 +4,13 @@
 	"context"
 	"errors"
 	"fmt"
-	"go.mongodb.org/mongo-driver/bson/primitive"
 	"io"
 	"net/http"
 	"net/http/httptest"
 	"strings"
 	"testing"
+
+	"go.mongodb.org/mongo-driver/bson/primitive"
 
 	"github.com/ONSdigital/dp-filter-api/api"
 	apimock "github.com/ONSdigital/dp-filter-api/api/mock"
@@ -113,11 +114,7 @@
 				filterOutput := mockDatastore.CreateFilterOutputCalls()[0]
 				So(len(filterOutput.Filter.Events), ShouldEqual, 1)
 
-<<<<<<< HEAD
 				So(filterOutput.Filter.Events[0].Type, ShouldEqual, models.EventFilterOutputCreated)
-=======
-				So(filterOutput.Filter.Events[0].Type, ShouldEqual, api.EventFilterOutputCreated)
->>>>>>> 0462bd52
 			})
 
 			Convey("Then the response is 201 created", func() {
@@ -641,11 +638,7 @@
 				filterOutput := mockDatastore.CreateFilterOutputCalls()[0]
 				So(len(filterOutput.Filter.Events), ShouldEqual, 1)
 
-<<<<<<< HEAD
 				So(filterOutput.Filter.Events[0].Type, ShouldEqual, models.EventFilterOutputCreated)
-=======
-				So(filterOutput.Filter.Events[0].Type, ShouldEqual, api.EventFilterOutputCreated)
->>>>>>> 0462bd52
 			})
 
 			Convey("Then the response is 200 OK", func() {
