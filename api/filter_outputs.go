--- conflicted
+++ resolved
@@ -3,20 +3,15 @@
 import (
 	"encoding/json"
 	"errors"
-	"net/http"
 	"github.com/ONSdigital/dp-filter-api/models"
 	"github.com/ONSdigital/go-ns/log"
 	"github.com/gorilla/mux"
+	"net/http"
 
 	"strconv"
 
 	"github.com/ONSdigital/dp-filter-api/filters"
-<<<<<<< HEAD
 	"github.com/ONSdigital/go-ns/common"
-=======
-	identity "github.com/ONSdigital/go-ns/common"
-	"github.com/satori/go.uuid"
->>>>>>> 3db5cbad
 )
 
 var (
@@ -26,7 +21,7 @@
 
 const (
 	// audit actions
-	getFilterOutputAction    = "getFilterOutput"
+	getFilterOutputAction = "getFilterOutput"
 )
 
 func (api *FilterAPI) getFilterOutput(w http.ResponseWriter, r *http.Request) {
@@ -38,7 +33,7 @@
 
 	auditParams := common.Params{"filter_output_id": filterOutputID}
 	if auditErr := api.auditor.Record(r.Context(), getFilterOutputAction, actionAttempted, auditParams); auditErr != nil {
-		handleAuditingFailure(w, auditErr, logData)
+		handleAuditingFailure(r.Context(), getFilterOutputAction, w, auditErr, logData)
 		return
 	}
 
@@ -46,7 +41,7 @@
 	if err != nil {
 		log.ErrorC("unable to get filter output", err, logData)
 		if auditErr := api.auditor.Record(r.Context(), getFilterOutputAction, actionUnsuccessful, auditParams); auditErr != nil {
-			handleAuditingFailure(w, auditErr, logData)
+			handleAuditingFailure(r.Context(), getFilterOutputAction, w, auditErr, logData)
 			return
 		}
 		setErrorCode(w, err)
@@ -58,7 +53,7 @@
 	if err != nil {
 		log.ErrorC("failed to marshal filter output into bytes", err, logData)
 		if auditErr := api.auditor.Record(r.Context(), getFilterOutputAction, actionUnsuccessful, auditParams); auditErr != nil {
-			handleAuditingFailure(w, auditErr, logData)
+			handleAuditingFailure(r.Context(), getFilterOutputAction, w, auditErr, logData)
 			return
 		}
 		http.Error(w, internalError, http.StatusInternalServerError)
@@ -66,7 +61,7 @@
 	}
 
 	if auditErr := api.auditor.Record(r.Context(), getFilterOutputAction, actionSuccessful, auditParams); auditErr != nil {
-		handleAuditingFailure(w, auditErr, logData)
+		handleAuditingFailure(r.Context(), getFilterOutputAction, w, auditErr, logData)
 		return
 	}
 
@@ -215,13 +210,8 @@
 
 	logData["filter_blueprint_id"] = output.Links.FilterBlueprint.ID
 
-<<<<<<< HEAD
 	// Hide private download links if request is not authenticated
 	if r.Header.Get(common.DownloadServiceHeaderKey) != api.downloadServiceToken {
-=======
-	// Hide download links if request has no valid download service token
-	if r.Header.Get(identity.DownloadServiceHeaderKey) != api.downloadServiceToken {
->>>>>>> 3db5cbad
 
 		log.Info("a valid download service token has not been provided. hiding links", logData)
 
