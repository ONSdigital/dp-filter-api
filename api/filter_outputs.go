package api

import (
	"encoding/json"
	"errors"
	"github.com/ONSdigital/dp-filter-api/models"
	"github.com/ONSdigital/go-ns/log"
	"github.com/gorilla/mux"
	"net/http"

	"strconv"

	"context"
	"github.com/ONSdigital/dp-filter-api/filters"
	"github.com/ONSdigital/dp-filter-api/preview"
	"github.com/ONSdigital/go-ns/common"
)

var (
	errRequestLimitNotNumber = errors.New("requested limit is not a number")
	errMissingDimensions     = filters.NewBadRequestErr("no dimensions are present in the filter")
)

const (
	// audit actions
	getFilterOutputAction    = "getFilterOutput"
	updateFilterOutputAction = "updateFilterOutput"
	getFilterPreviewAction   = "getFilterPreviewAction"
)

func (api *FilterAPI) getFilterOutputHandler(w http.ResponseWriter, r *http.Request) {
	vars := mux.Vars(r)
	filterOutputID := vars["filter_output_id"]

	logData := log.Data{"filter_output_id": filterOutputID}
	log.Info("getting filter output", logData)

	auditParams := common.Params{"filter_output_id": filterOutputID}
	if auditErr := api.auditor.Record(r.Context(), getFilterOutputAction, actionAttempted, auditParams); auditErr != nil {
		handleAuditingFailure(r.Context(), getFilterOutputAction, w, auditErr, logData)
		return
	}

	hideS3Links := r.Header.Get(common.DownloadServiceHeaderKey) != api.downloadServiceToken
	filterOutput, err := api.getOutput(r.Context(), filterOutputID, hideS3Links)
	if err != nil {
		log.ErrorC("unable to get filter output", err, logData)
		if auditErr := api.auditor.Record(r.Context(), getFilterOutputAction, actionUnsuccessful, auditParams); auditErr != nil {
			handleAuditingFailure(r.Context(), getFilterOutputAction, w, auditErr, logData)
			return
		}
		setErrorCode(w, err)
		return
	}
	logData["filter_output"] = filterOutput

	bytes, err := json.Marshal(filterOutput)
	if err != nil {
		log.ErrorC("failed to marshal filter output into bytes", err, logData)
		if auditErr := api.auditor.Record(r.Context(), getFilterOutputAction, actionUnsuccessful, auditParams); auditErr != nil {
			handleAuditingFailure(r.Context(), getFilterOutputAction, w, auditErr, logData)
			return
		}
		http.Error(w, internalError, http.StatusInternalServerError)
		return
	}

	if auditErr := api.auditor.Record(r.Context(), getFilterOutputAction, actionSuccessful, auditParams); auditErr != nil {
		handleAuditingFailure(r.Context(), getFilterOutputAction, w, auditErr, logData)
		return
	}

	setJSONContentType(w)
	w.WriteHeader(http.StatusOK)
	_, err = w.Write(bytes)
	if err != nil {
		log.ErrorC("failed to write bytes for http response", err, logData)
		setErrorCode(w, err)
		return
	}

	log.Info("got filter output", logData)
}

func (api *FilterAPI) updateFilterOutputHandler(w http.ResponseWriter, r *http.Request) {
	vars := mux.Vars(r)
	filterOutputID := vars["filter_output_id"]

	logData := log.Data{"filter_output_id": filterOutputID}
	log.Info("updating filter output", logData)

	auditParams := common.Params{"filter_output_id": filterOutputID}
	if auditErr := api.auditor.Record(r.Context(), updateFilterOutputAction, actionAttempted, auditParams); auditErr != nil {
		handleAuditingFailure(r.Context(), updateFilterOutputAction, w, auditErr, logData)
		return
	}

	filterOutput, err := models.CreateFilter(r.Body)
	if err != nil {
		log.ErrorC("unable to unmarshal request body", err, logData)
		if auditErr := api.auditor.Record(r.Context(), updateFilterOutputAction, actionUnsuccessful, auditParams); auditErr != nil {
			handleAuditingFailure(r.Context(), updateFilterOutputAction, w, auditErr, logData)
			return
		}
		http.Error(w, badRequest, http.StatusBadRequest)
		return
	}
	logData["filter_output"] = filterOutput

	err = api.updateFilterOutput(r.Context(), filterOutputID, filterOutput)
	if err != nil {
		log.ErrorC("failed to update filter output", err, logData)
		if auditErr := api.auditor.Record(r.Context(), updateFilterOutputAction, actionUnsuccessful, auditParams); auditErr != nil {
			handleAuditingFailure(r.Context(), updateFilterOutputAction, w, auditErr, logData)
			return
		}
		setErrorCode(w, err)
		return
	}

<<<<<<< HEAD
	timestamp := previousFilterOutput.UniqueTimestamp

	if err = filterOutput.ValidateFilterOutputUpdate(previousFilterOutput); err != nil {
		log.ErrorC("filter output failed validation", err, logData)
		http.Error(w, err.Error(), http.StatusForbidden)
		return
	}

	filterOutput.FilterID = filterOutputID

	// Set the published flag to the value currently stored on filter output resources
	// unless the request contains an update to the flag
	if previousFilterOutput.Published != nil && *previousFilterOutput.Published == models.Published {
		filterOutput.Published = &models.Published
	}

	filterOutputUpdate := buildDownloadsObject(previousFilterOutput, filterOutput, api.downloadServiceURL)
	filterOutputUpdate.UniqueTimestamp = timestamp

	if err = api.dataStore.UpdateFilterOutput(filterOutputUpdate); err != nil {
		log.ErrorC("unable to update filter blueprint", err, logData)
		setErrorCode(w, err)
=======
	log.Info("updated filter output", logData)
	if auditErr := api.auditor.Record(r.Context(), updateFilterOutputAction, actionSuccessful, auditParams); auditErr != nil {
		logAuditFailure(r.Context(), updateFilterOutputAction, auditErr, logData)
>>>>>>> 673f332f
		return
	}

	setJSONContentType(w)
	w.WriteHeader(http.StatusOK)
}

func (api *FilterAPI) updateFilterOutput(ctx context.Context, filterOutputID string, filterOutput *models.Filter) error {

	logData := log.Data{"filter_output_id": filterOutputID}
	log.Info("updating filter output", logData)

	if !common.IsCallerPresent(ctx) {
		log.ErrorC("failed to update filter output", filters.ErrUnauthorised, logData)
		return filters.ErrUnauthorised
	}

	// check filter output resource for current downloads and published flag
	previousFilterOutput, err := api.dataStore.GetFilterOutput(filterOutputID)
	if err != nil {
		log.ErrorC("unable to get current filter output", err, logData)
		return err
	}

	if err = filterOutput.ValidateFilterOutputUpdate(previousFilterOutput); err != nil {
		log.ErrorC("filter output failed validation", err, logData)
		return filters.NewForbiddenErr(err.Error())
	}

	filterOutput.FilterID = filterOutputID

	// Set the published flag to the value currently stored on filter output resources
	// unless the request contains an update to the flag
	if previousFilterOutput.Published != nil && *previousFilterOutput.Published == models.Published {
		filterOutput.Published = &models.Published
	}

	filterOutputUpdate := buildDownloadsObject(previousFilterOutput, filterOutput, api.downloadServiceURL)

	if err = api.dataStore.UpdateFilterOutput(filterOutputUpdate); err != nil {
		log.ErrorC("unable to update filter output", err, logData)
		return err
	}

	return nil
}

func (api *FilterAPI) getFilterOutputPreviewHandler(w http.ResponseWriter, r *http.Request) {
	vars := mux.Vars(r)
	filterOutputID := vars["filter_output_id"]
	requestedLimit := r.URL.Query().Get("limit")

	logData := log.Data{"filter_output_id": filterOutputID}

	auditParams := common.Params{"filter_output_id": filterOutputID}
	if auditErr := api.auditor.Record(r.Context(), getFilterPreviewAction, actionAttempted, auditParams); auditErr != nil {
		handleAuditingFailure(r.Context(), getFilterPreviewAction, w, auditErr, logData)
		return
	}

	var limit = 20 // default if no limit is given
	var err error
	if requestedLimit != "" {
		limit, err = strconv.Atoi(requestedLimit)
		if err != nil {
			logData["requested_limit"] = requestedLimit
			log.ErrorC("requested limit is not a number", err, logData)
			if auditErr := api.auditor.Record(r.Context(), getFilterPreviewAction, actionUnsuccessful, auditParams); auditErr != nil {
				handleAuditingFailure(r.Context(), getFilterPreviewAction, w, auditErr, logData)
				return
			}
			http.Error(w, errRequestLimitNotNumber.Error(), http.StatusBadRequest)
			return
		}
	}

	preview, err := api.getFilterOutputPreview(r.Context(), filterOutputID, limit)
	if err != nil {
		log.ErrorC("failed to get filter output preview", err, logData)
		if auditErr := api.auditor.Record(r.Context(), getFilterPreviewAction, actionUnsuccessful, auditParams); auditErr != nil {
			handleAuditingFailure(r.Context(), getFilterPreviewAction, w, auditErr, logData)
			return
		}
		setErrorCode(w, err)
		return
	}

	bytes, err := json.Marshal(preview)
	if err != nil {
		log.ErrorC("failed to marshal preview of filter ouput into bytes", err, logData)
		if auditErr := api.auditor.Record(r.Context(), getFilterPreviewAction, actionUnsuccessful, auditParams); auditErr != nil {
			handleAuditingFailure(r.Context(), getFilterPreviewAction, w, auditErr, logData)
			return
		}
		http.Error(w, internalError, http.StatusInternalServerError)
		return
	}

	if auditErr := api.auditor.Record(r.Context(), getFilterPreviewAction, actionSuccessful, auditParams); auditErr != nil {
		handleAuditingFailure(r.Context(), getFilterPreviewAction, w, auditErr, logData)
		return
	}

	setJSONContentType(w)
	w.WriteHeader(http.StatusOK)
	_, err = w.Write(bytes)
	if err != nil {
		log.ErrorC("failed to write bytes for http response", err, logData)
		setErrorCode(w, err)
		return
	}

	log.Info("preview filter output", logData)
}

func (api *FilterAPI) getFilterOutputPreview(ctx context.Context, filterOutputID string, limit int) (*preview.FilterPreview, error) {

	logData := log.Data{
		"filter_output_id": filterOutputID,
		"limit":            limit,
	}
	log.Info("get filter output preview", logData)

	hideS3Links := true // do not require s3 links for preview
	filterOutput, err := api.getOutput(ctx, filterOutputID, hideS3Links)
	if err != nil {
		log.ErrorC("failed to find filter output", err, logData)
		return nil, err
	}

	logData["filter_output_dimensions"] = filterOutput.Dimensions

	if len(filterOutput.Dimensions) == 0 {
		log.ErrorC(errMissingDimensions.Error(), errMissingDimensions, logData)
		return nil, errMissingDimensions
	}

	filterOutputPreview, err := api.preview.GetPreview(filterOutput, limit)
	if err != nil {
		log.ErrorC("failed to query the graph database", err, logData)
		return nil, filters.ErrInternalError
	}

	return filterOutputPreview, nil
}

func (api *FilterAPI) getOutput(ctx context.Context, filterID string, hideS3Links bool) (*models.Filter, error) {

	logData := log.Data{"filter_output_id": filterID}

	output, err := api.dataStore.GetFilterOutput(filterID)
	if err != nil {
		log.Error(err, logData)
		return nil, err
	}

	logData["filter_blueprint_id"] = output.Links.FilterBlueprint.ID

	// Hide private download links if request is not authenticated
	if hideS3Links {

		log.Info("a valid download service token has not been provided. hiding links", logData)

		if output.Downloads != nil {
			if output.Downloads.CSV != nil {
				output.Downloads.CSV.Private = ""
				output.Downloads.CSV.Public = ""
			}
			if output.Downloads.XLS != nil {
				output.Downloads.XLS.Private = ""
				output.Downloads.XLS.Public = ""
			}
		}
	} else {
		log.Info("a valid download service token has been provided. not hiding private links", logData)
	}

	//only return the filter if it is for published data or via authenticated request
	if output.Published != nil && *output.Published == models.Published || common.IsCallerPresent(ctx) {
		return output, nil
	}

	log.Info("unauthenticated request to access unpublished filter output", logData)

	filter, err := api.getFilterBlueprint(ctx, output.Links.FilterBlueprint.ID)
	if err != nil {
		log.Error(errors.New("failed to retrieve filter blueprint"), logData)
		return nil, filters.ErrFilterOutputNotFound
	}

	//filter has been published since output was last requested, so update output and return
	if filter.Published != nil && *filter.Published == models.Published {
		output.Published = &models.Published
		if err := api.dataStore.UpdateFilterOutput(output); err != nil {
			log.Error(err, logData)
			return nil, filters.ErrFilterOutputNotFound
		}

		return output, nil
	}

	return nil, filters.ErrFilterOutputNotFound
}

func buildDownloadsObject(previousFilterOutput, filterOutput *models.Filter, downloadServiceURL string) *models.Filter {

	if filterOutput.Downloads == nil {
		filterOutput.Downloads = previousFilterOutput.Downloads
		return filterOutput
	}

	if filterOutput.Downloads.CSV != nil {

		filterOutput.Downloads.CSV.HRef = downloadServiceURL + "/downloads/filter-outputs/" + previousFilterOutput.FilterID + ".csv"

		if previousFilterOutput.Downloads != nil && previousFilterOutput.Downloads.CSV != nil {

			if filterOutput.Downloads.CSV.Size == "" {
				filterOutput.Downloads.CSV.Size = previousFilterOutput.Downloads.CSV.Size
			}
			if filterOutput.Downloads.CSV.Private == "" {
				filterOutput.Downloads.CSV.Private = previousFilterOutput.Downloads.CSV.Private
			}
			if filterOutput.Downloads.CSV.Public == "" {
				filterOutput.Downloads.CSV.Public = previousFilterOutput.Downloads.CSV.Public
			}
		}
	} else {
		if previousFilterOutput.Downloads != nil {
			filterOutput.Downloads.CSV = previousFilterOutput.Downloads.CSV
		}
	}

	if filterOutput.Downloads.XLS != nil {

		filterOutput.Downloads.XLS.HRef = downloadServiceURL + "/downloads/filter-outputs/" + previousFilterOutput.FilterID + ".xlsx"

		if previousFilterOutput.Downloads != nil && previousFilterOutput.Downloads.XLS != nil {

			if filterOutput.Downloads.XLS.Size == "" {
				filterOutput.Downloads.XLS.Size = previousFilterOutput.Downloads.XLS.Size
			}
			if filterOutput.Downloads.XLS.Private == "" {
				filterOutput.Downloads.XLS.Private = previousFilterOutput.Downloads.XLS.Private
			}
			if filterOutput.Downloads.XLS.Public == "" {
				filterOutput.Downloads.XLS.Public = previousFilterOutput.Downloads.XLS.Public
			}
		}
	} else {
		if previousFilterOutput.Downloads != nil {
			filterOutput.Downloads.XLS = previousFilterOutput.Downloads.XLS
		}
	}

	return filterOutput
}<|MERGE_RESOLUTION|>--- conflicted
+++ resolved
@@ -3,14 +3,16 @@
 import (
 	"encoding/json"
 	"errors"
+	"net/http"
+
 	"github.com/ONSdigital/dp-filter-api/models"
 	"github.com/ONSdigital/go-ns/log"
 	"github.com/gorilla/mux"
-	"net/http"
 
 	"strconv"
 
 	"context"
+
 	"github.com/ONSdigital/dp-filter-api/filters"
 	"github.com/ONSdigital/dp-filter-api/preview"
 	"github.com/ONSdigital/go-ns/common"
@@ -118,13 +120,37 @@
 		return
 	}
 
-<<<<<<< HEAD
+	if auditErr := api.auditor.Record(r.Context(), updateFilterOutputAction, actionSuccessful, auditParams); auditErr != nil {
+		logAuditFailure(r.Context(), updateFilterOutputAction, auditErr, logData)
+		return
+	}
+
+	setJSONContentType(w)
+	w.WriteHeader(http.StatusOK)
+}
+
+func (api *FilterAPI) updateFilterOutput(ctx context.Context, filterOutputID string, filterOutput *models.Filter) error {
+
+	logData := log.Data{"filter_output_id": filterOutputID}
+	log.Info("updating filter output", logData)
+
+	if !common.IsCallerPresent(ctx) {
+		log.ErrorC("failed to update filter output", filters.ErrUnauthorised, logData)
+		return filters.ErrUnauthorised
+	}
+
+	// check filter output resource for current downloads and published flag
+	previousFilterOutput, err := api.dataStore.GetFilterOutput(filterOutputID)
+	if err != nil {
+		log.ErrorC("unable to get current filter output", err, logData)
+		return err
+	}
+
 	timestamp := previousFilterOutput.UniqueTimestamp
 
 	if err = filterOutput.ValidateFilterOutputUpdate(previousFilterOutput); err != nil {
 		log.ErrorC("filter output failed validation", err, logData)
-		http.Error(w, err.Error(), http.StatusForbidden)
-		return
+		return filters.NewForbiddenErr(err.Error())
 	}
 
 	filterOutput.FilterID = filterOutputID
@@ -137,53 +163,6 @@
 
 	filterOutputUpdate := buildDownloadsObject(previousFilterOutput, filterOutput, api.downloadServiceURL)
 	filterOutputUpdate.UniqueTimestamp = timestamp
-
-	if err = api.dataStore.UpdateFilterOutput(filterOutputUpdate); err != nil {
-		log.ErrorC("unable to update filter blueprint", err, logData)
-		setErrorCode(w, err)
-=======
-	log.Info("updated filter output", logData)
-	if auditErr := api.auditor.Record(r.Context(), updateFilterOutputAction, actionSuccessful, auditParams); auditErr != nil {
-		logAuditFailure(r.Context(), updateFilterOutputAction, auditErr, logData)
->>>>>>> 673f332f
-		return
-	}
-
-	setJSONContentType(w)
-	w.WriteHeader(http.StatusOK)
-}
-
-func (api *FilterAPI) updateFilterOutput(ctx context.Context, filterOutputID string, filterOutput *models.Filter) error {
-
-	logData := log.Data{"filter_output_id": filterOutputID}
-	log.Info("updating filter output", logData)
-
-	if !common.IsCallerPresent(ctx) {
-		log.ErrorC("failed to update filter output", filters.ErrUnauthorised, logData)
-		return filters.ErrUnauthorised
-	}
-
-	// check filter output resource for current downloads and published flag
-	previousFilterOutput, err := api.dataStore.GetFilterOutput(filterOutputID)
-	if err != nil {
-		log.ErrorC("unable to get current filter output", err, logData)
-		return err
-	}
-
-	if err = filterOutput.ValidateFilterOutputUpdate(previousFilterOutput); err != nil {
-		log.ErrorC("filter output failed validation", err, logData)
-		return filters.NewForbiddenErr(err.Error())
-	}
-
-	filterOutput.FilterID = filterOutputID
-
-	// Set the published flag to the value currently stored on filter output resources
-	// unless the request contains an update to the flag
-	if previousFilterOutput.Published != nil && *previousFilterOutput.Published == models.Published {
-		filterOutput.Published = &models.Published
-	}
-
-	filterOutputUpdate := buildDownloadsObject(previousFilterOutput, filterOutput, api.downloadServiceURL)
 
 	if err = api.dataStore.UpdateFilterOutput(filterOutputUpdate); err != nil {
 		log.ErrorC("unable to update filter output", err, logData)
