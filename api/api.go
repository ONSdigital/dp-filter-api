package api

import (
	"context"
	"net/http"
	"net/url"
	"strconv"

	"github.com/ONSdigital/dp-api-clients-go/v2/dataset"
	"github.com/ONSdigital/dp-filter-api/config"
	"github.com/ONSdigital/dp-filter-api/filters"
	"github.com/ONSdigital/dp-filter-api/middleware"
	"github.com/ONSdigital/dp-filter-api/models"
	"github.com/ONSdigital/dp-net/v2/responder"
	"github.com/gorilla/mux"
)

//go:generate moq -out mock/datasetapi.go -pkg mock . DatasetAPI
//go:generate moq -out mock/filterflexapi.go -pkg mock . FilterFlexAPI

// DatasetAPI - An interface used to access the DatasetAPI
type DatasetAPI interface {
	Get(ctx context.Context, userToken, svcToken, collectionID, datasetID string) (dataset.DatasetDetails, error)
	GetVersion(ctx context.Context, userAuthToken, serviceAuthToken, downloadServiceAuthToken, collectionID, datasetID, edition, version string) (m dataset.Version, err error)
	GetVersionDimensions(ctx context.Context, userAuthToken, serviceAuthToken, collectionID, id, edition, version string) (m dataset.VersionDimensions, err error)
	GetOptionsBatchProcess(ctx context.Context, userAuthToken, serviceAuthToken, collectionID, id, edition, version, dimension string, optionIDs *[]string, processBatch dataset.OptionsBatchProcessor, batchSize, maxWorkers int) (err error)
}

type FilterFlexAPI interface {
	ForwardRequest(*http.Request) (*http.Response, error)
}

// OutputQueue - An interface used to queue filter outputs
type OutputQueue interface {
	Queue(output *models.Filter) error
}

// FilterAPI manages importing filters against a dataset
type FilterAPI struct {
	host                 *url.URL
	maxRequestOptions    int
	Router               *mux.Router
	dataStore            DataStore
	outputQueue          OutputQueue
	datasetAPI           DatasetAPI
	FilterFlexAPI        FilterFlexAPI
	downloadServiceURL   string
	downloadServiceToken string
	serviceAuthToken     string
	defaultLimit         int
	maxLimit             int
	defaultOffset        int
	maxDatasetOptions    int
	BatchMaxWorkers      int
	enableURLRewriting   bool
}

// Setup manages all the routes configured to API
func Setup(
	cfg *config.Config,
	router *mux.Router,
	dataStore DataStore,
	outputQueue OutputQueue,
	datasetAPI DatasetAPI,
<<<<<<< HEAD
	filterFlexAPI FilterFlexAPI,
	hostURL *url.URL,
	enableURLRewriting bool) *FilterAPI {

=======
	filterFlexAPI FilterFlexAPI) *FilterAPI {
>>>>>>> 15ef77e0
	api := &FilterAPI{
		host:                 hostURL,
		maxRequestOptions:    cfg.MaxRequestOptions,
		Router:               router,
		dataStore:            dataStore,
		outputQueue:          outputQueue,
		datasetAPI:           datasetAPI,
		downloadServiceURL:   cfg.DownloadServiceURL,
		downloadServiceToken: cfg.DownloadServiceSecretKey,
		serviceAuthToken:     cfg.ServiceAuthToken,
		defaultLimit:         cfg.MongoConfig.Limit,
		maxLimit:             cfg.DefaultMaxLimit,
		defaultOffset:        cfg.MongoConfig.Offset,
		maxDatasetOptions:    cfg.MaxDatasetOptions,
		BatchMaxWorkers:      cfg.BatchMaxWorkers,
		enableURLRewriting:   enableURLRewriting,
	}

	// middleware
	assert := middleware.NewAssert(
		responder.New(),
		datasetAPI,
		filterFlexAPI,
		dataStore,
		cfg.ServiceAuthToken,
		cfg.AssertDatasetType,
	)

	// routes
	api.Router.Handle("/filters", assert.DatasetType(http.HandlerFunc(api.postFilterBlueprintHandler))).Methods("POST")
	api.Router.Handle("/filters/{filter_blueprint_id}", assert.FilterType(http.HandlerFunc(api.getFilterBlueprintHandler))).Methods("GET")
	api.Router.Handle("/filters/{filter_blueprint_id}", assert.FilterType(http.HandlerFunc(api.putFilterBlueprintHandler))).Methods("PUT")
	api.Router.Handle("/filters/{filter_blueprint_id}/submit", assert.FilterType(http.HandlerFunc(api.postFilterBlueprintSubmitHandler))).Methods("POST")

	api.Router.Handle("/filters/{filter_blueprint_id}/dimensions", assert.FilterType(http.HandlerFunc(api.getFilterBlueprintDimensionsHandler))).Methods("GET")
	api.Router.Handle("/filters/{filter_blueprint_id}/dimensions", assert.FilterType(http.HandlerFunc(api.filterFlexNullEndpointHandler))).Methods("POST")
	api.Router.Handle("/filters/{filter_blueprint_id}/dimensions/{name}", assert.FilterType(http.HandlerFunc(api.putFilterBlueprintDimensionHandler))).Methods("PUT")
	api.Router.Handle("/filters/{filter_blueprint_id}/dimensions/{name}", assert.FilterType(http.HandlerFunc(api.getFilterBlueprintDimensionHandler))).Methods("GET")
	api.Router.Handle("/filters/{filter_blueprint_id}/dimensions/{name}", assert.FilterType(http.HandlerFunc(api.addFilterBlueprintDimensionHandler))).Methods("POST")
	api.Router.Handle("/filters/{filter_blueprint_id}/dimensions/{name}", assert.FilterType(http.HandlerFunc(api.patchFilterBlueprintDimensionHandler))).Methods("PATCH")
	api.Router.Handle("/filters/{filter_blueprint_id}/dimensions/{name}", assert.FilterType(http.HandlerFunc(api.removeFilterBlueprintDimensionHandler))).Methods("DELETE")

	api.Router.Handle("/filters/{filter_blueprint_id}/dimensions/{name}/options/{option}", assert.FilterType(http.HandlerFunc(api.removeFilterBlueprintDimensionOptionHandler))).Methods("DELETE")
	api.Router.Handle("/filters/{filter_blueprint_id}/dimensions/{name}/options/{option}", assert.FilterType(http.HandlerFunc(api.addFilterBlueprintDimensionOptionHandler))).Methods("POST")
	api.Router.Handle("/filters/{filter_blueprint_id}/dimensions/{name}/options/{option}", assert.FilterType(http.HandlerFunc(api.getFilterBlueprintDimensionOptionHandler))).Methods("GET")
	api.Router.Handle("/filters/{filter_blueprint_id}/dimensions/{name}/options", assert.FilterType(http.HandlerFunc(api.getFilterBlueprintDimensionOptionsHandler))).Methods("GET")
	api.Router.Handle("/filters/{filter_blueprint_id}/dimensions/{name}/options", assert.FilterType(http.HandlerFunc(api.filterFlexNullEndpointHandler))).Methods("DELETE")

	api.Router.Handle("/filter-outputs/{filter_output_id}", assert.FilterOutputType(http.HandlerFunc(api.getFilterOutputHandler))).Methods("GET")
	api.Router.Handle("/filter-outputs/{filter_output_id}", assert.FilterOutputType(http.HandlerFunc(api.updateFilterOutputHandler))).Methods("PUT")

	if cfg.EnablePrivateEndpoints {
		api.Router.Handle("/filter-outputs/{filter_output_id}/events", assert.FilterOutputType(http.HandlerFunc(api.addEventHandler))).Methods("POST")
	}

	return api
}

// validatePositiveInt obtains the positive int value corresponding to the provided string
func validatePositiveInt(parameter string) (val int, err error) {
	val, err = strconv.Atoi(parameter)
	if err != nil {
		return -1, filters.ErrInvalidQueryParameter
	}
	if val < 0 {
		return 0, filters.ErrInvalidQueryParameter
	}
	return val, nil
}<|MERGE_RESOLUTION|>--- conflicted
+++ resolved
@@ -62,14 +62,9 @@
 	dataStore DataStore,
 	outputQueue OutputQueue,
 	datasetAPI DatasetAPI,
-<<<<<<< HEAD
 	filterFlexAPI FilterFlexAPI,
 	hostURL *url.URL,
 	enableURLRewriting bool) *FilterAPI {
-
-=======
-	filterFlexAPI FilterFlexAPI) *FilterAPI {
->>>>>>> 15ef77e0
 	api := &FilterAPI{
 		host:                 hostURL,
 		maxRequestOptions:    cfg.MaxRequestOptions,
