package api

import (
	"context"
	"encoding/json"
	"errors"
	"net/http"
	"regexp"

	"github.com/ONSdigital/dp-filter-api/models"
	"github.com/ONSdigital/go-ns/log"
	"github.com/gorilla/mux"

	"fmt"

	"strconv"

	uuid "github.com/satori/go.uuid"
)

var (
	internalError = "Failed to process the request due to an internal error"
	badRequest    = "Bad request - Invalid request body"
	unauthorised  = "Unauthorised, request lacks valid authentication credentials"
	forbidden     = "Forbidden, the filter output has been locked as it has been submitted to be processed"

	statusBadRequest          = "Bad request"
	statusUnprocessableEntity = "Unprocessable entity"
<<<<<<< HEAD

	errNotFound            = errors.New("Not found")
	errForbidden           = errors.New("Forbidden")
	errDimensionBadRequest = errors.New("Bad request - filter dimension not found")
	errDimensionNotFound   = errors.New("Dimension not found")
	errOptionNotFound      = errors.New("Option not found")
	errUnauthorised        = errors.New(unauthorised)
	errNoHeader            = errors.New("No auth header provided")

	incorrectDimensionOptions = regexp.MustCompile("Bad request - incorrect dimension")
=======
	incorrectDimensionOptions = regexp.MustCompile("Bad request - incorrect dimension options chosen")
	incorrectDimension        = regexp.MustCompile("Dimension not found")
	errAuth                   = errors.New(unauthorised)
	errNoAuthHeader           = errors.New("No auth header provided")
	errRequestLimitNotNumber  = errors.New("requested limit is not a number")
	errMissingDimensions      = errors.New("missing dimensions")
>>>>>>> 048d365d
)

const trueValue = "true"

func (api *FilterAPI) addFilterBlueprint(w http.ResponseWriter, r *http.Request) {
	submitted := r.FormValue("submitted")
	logData := log.Data{"submitted": submitted}
	log.Info("create filter blueprint", logData)

	newFilter := models.Filter{}
	filterParameters, err := models.CreateNewFilter(r.Body)
	if err != nil {
		log.ErrorC("unable to unmarshal request body", err, logData)
		http.Error(w, badRequest, http.StatusBadRequest)
		return
	}

	if err = filterParameters.ValidateNewFilter(); err != nil {
		logData["filter_parameters"] = filterParameters
		log.ErrorC("filter parameters falied validation", err, logData)
		http.Error(w, badRequest, http.StatusBadRequest)
		return
	}
	// Create unique id
	newFilter.FilterID = uuid.NewV4().String()
	newFilter.Dimensions = filterParameters.Dimensions
	logData["new_filter"] = newFilter

	// add version information from datasetAPI
	version, err := api.datasetAPI.GetVersion(r.Context(), *filterParameters.Dataset)
	if err != nil {
		log.ErrorC("unable to retrieve version document", err, logData)
		setErrorCode(w, err)
		return
	}

<<<<<<< HEAD
	if instance.State != publishedState && r.Context().Value(internalTokenKey) != true {
		log.Info("unauthenticated request to filter unpublished instance", log.Data{"instance": newFilter.InstanceID, "state": instance.State})
		http.Error(w, badRequest, http.StatusBadRequest)
		return
	}

	if instance.State == publishedState {
		newFilter.Published = true
	}

	if err = api.checkFilterOptions(r.Context(), newFilter, instance); err != nil {
		http.Error(w, err.Error(), http.StatusBadRequest)
		return
	}

=======
>>>>>>> 048d365d
	links := models.LinkMap{
		Dimensions: models.LinkObject{
			HRef: fmt.Sprintf("%s/filters/%s/dimensions", api.host, newFilter.FilterID),
		},
		Self: models.LinkObject{
			HRef: fmt.Sprintf("%s/filters/%s", api.host, newFilter.FilterID),
		},
		Version: models.LinkObject{
			HRef: version.Links.Self.HRef,
			ID:   strconv.Itoa(version.Version),
		},
	}

	newFilter.Links = links
	newFilter.InstanceID = version.ID
	newFilter.Dataset = filterParameters.Dataset
	logData["new_filter"] = newFilter

<<<<<<< HEAD
	_, err = api.dataStore.AddFilter(api.host, newFilter)
=======
	if err = api.checkFilterOptions(r.Context(), &newFilter, version); err != nil {
		log.ErrorC("failed to select valid filter options", err, logData)
		http.Error(w, err.Error(), http.StatusBadRequest)
		return
	}

	_, err = api.dataStore.AddFilter(api.host, &newFilter)
>>>>>>> 048d365d
	if err != nil {
		log.ErrorC("failed to create new filter blueprint", err, logData)
		setErrorCode(w, err)
		return
	}

	if submitted == trueValue {
		// Create filter output resource and use id to pass into kafka
		filterOutput, err := api.createFilterOutputResource(&newFilter, newFilter.FilterID)
		if err != nil {
			log.ErrorC("failed to create new filter output", err, logData)
			setErrorCode(w, err)
			return
		}
		logData["filter_output_id"] = filterOutput.FilterID

		newFilter.Links = links
		newFilter.Links.FilterOutput.HRef = filterOutput.Links.Self.HRef
		newFilter.Links.FilterOutput.ID = filterOutput.FilterID
<<<<<<< HEAD
=======
		logData["new_filter"] = newFilter

		log.Info("filter output id sent in message to kafka", logData)
>>>>>>> 048d365d
	}

	bytes, err := json.Marshal(newFilter)
	if err != nil {
		log.ErrorC("failed to marshal filter blueprint into bytes", err, logData)
		setErrorCode(w, err)
		return
	}

	setJSONContentType(w)
	w.WriteHeader(http.StatusCreated)
	_, err = w.Write(bytes)
	if err != nil {
		log.ErrorC("failed to write bytes for http response", err, logData)
		setErrorCode(w, err)
		return
	}

	log.Info("created new filter blueprint", logData)
}

func (api *FilterAPI) getFilterBlueprint(w http.ResponseWriter, r *http.Request) {
	vars := mux.Vars(r)
	filterID := vars["filter_blueprint_id"]
	logData := log.Data{"filter_blueprint_id": filterID}
	log.Info("getting filter blueprint", logData)

	filterBlueprint, err := api.getFilter(r.Context(), filterID)
	if err != nil {
		log.ErrorC("unable to get filter blueprint", err, logData)
		setErrorCode(w, err)
		return
	}

	filterBlueprint.Dimensions = nil
	logData["filter_blueprint"] = filterBlueprint

	bytes, err := json.Marshal(filterBlueprint)
	if err != nil {
		log.ErrorC("failed to marshal filter blueprint into bytes", err, logData)
		http.Error(w, internalError, http.StatusInternalServerError)
		return
	}

	setJSONContentType(w)
	w.WriteHeader(http.StatusOK)
	_, err = w.Write(bytes)
	if err != nil {
		log.ErrorC("failed to write bytes for http response", err, logData)
		setErrorCode(w, err)
		return
	}

	log.Info("got filtered blueprint", logData)
}

func (api *FilterAPI) getFilterBlueprintDimensions(w http.ResponseWriter, r *http.Request) {
	vars := mux.Vars(r)
	filterID := vars["filter_blueprint_id"]
	logData := log.Data{"filter_blueprint_id": filterID}
	log.Info("getting filter blueprint dimensions", logData)

	filter, err := api.getFilter(r.Context(), filterID)
	if err != nil {
		log.ErrorC("unable to get dimensions for filter blueprint", err, logData)
		setErrorCode(w, err)
		return
	}
	logData["dimensions"] = dimensions

	if len(filter.Dimensions) == 0 {
		log.Error(errDimensionNotFound, log.Data{"filter_blueprint_id": filterID})
		setErrorCode(w, errDimensionNotFound)
		return
	}

	bytes, err := json.Marshal(filter.Dimensions)
	if err != nil {
		log.ErrorC("failed to marshal filter blueprint dimensions into bytes", err, logData)
		http.Error(w, internalError, http.StatusInternalServerError)
		return
	}

	setJSONContentType(w)
	w.WriteHeader(http.StatusOK)
	_, err = w.Write(bytes)
	if err != nil {
<<<<<<< HEAD
		log.Error(err, log.Data{"filter_blueprint_id": filterID, "dimensions": filter.Dimensions})
=======
		log.ErrorC("failed to write bytes for http response", err, logData)
>>>>>>> 048d365d
		setErrorCode(w, err)
		return
	}

<<<<<<< HEAD
	log.Info("got filtered blueprint", log.Data{"filter_blueprint_id": filterID, "dimensions": filter.Dimensions})
=======
	log.Info("got filtered blueprint", logData)
>>>>>>> 048d365d
}

func (api *FilterAPI) getFilterBlueprintDimension(w http.ResponseWriter, r *http.Request) {
	vars := mux.Vars(r)
	filterID := vars["filter_blueprint_id"]
	name := vars["name"]
	logData := log.Data{
		"filter_blueprint_id": filterID,
		"dimension":           name,
	}
	log.Info("getting filter blueprint dimension", logData)

<<<<<<< HEAD
	if _, err := api.getFilter(r.Context(), filterID); err != nil {
		log.Error(err, log.Data{"filter_blueprint_id": filterID})
		setErrorCode(w, err)
		return
	}

	if err := api.dataStore.GetFilterDimension(filterID, name); err != nil {
		log.Error(err, log.Data{"filter_blueprint_id": filterID, "dimension": name})
=======
	err := api.dataStore.GetFilterDimension(filterID, name)
	if err != nil {
		log.ErrorC("unable to get dimension from filter blueprint", err, logData)
>>>>>>> 048d365d
		setErrorCode(w, err)
		return
	}

	setJSONContentType(w)
	w.WriteHeader(http.StatusNoContent)

	log.Info("got filtered blueprint", logData)
}

func (api *FilterAPI) removeFilterBlueprintDimension(w http.ResponseWriter, r *http.Request) {
	vars := mux.Vars(r)
	filterID := vars["filter_blueprint_id"]
	name := vars["name"]
	logData := log.Data{
		"filter_blueprint_id": filterID,
		"dimension":           name,
	}
	log.Info("removing filter blueprint dimension", logData)

	filter, err := api.getFilter(r.Context(), filterID)
	if err != nil {
<<<<<<< HEAD
		log.Error(err, log.Data{"filter_blueprint_id": filterID})
		setErrorCode(w, err)
		return
	}

	if filter.State == models.SubmittedState {
		log.Error(errForbidden, log.Data{"filter_blueprint_id": filterID})
		setErrorCode(w, errForbidden)
		return
	}

	if err := api.dataStore.RemoveFilterDimension(filterID, name); err != nil {
		log.Error(err, log.Data{"filter_blueprint_id": filterID, "dimension": name})
=======
		log.ErrorC("unable to remove dimension from filter blueprint", err, logData)
>>>>>>> 048d365d
		setErrorCode(w, err)
		return
	}

	setJSONContentType(w)
	w.WriteHeader(http.StatusOK)

	log.Info("delete filtered blueprint", logData)
}

func (api *FilterAPI) addFilterBlueprintDimension(w http.ResponseWriter, r *http.Request) {
	vars := mux.Vars(r)
	filterID := vars["filter_blueprint_id"]
	name := vars["name"]
<<<<<<< HEAD
=======
	logData := log.Data{
		"filter_blueprint_id": filterID,
		"dimension":           name,
	}
	log.Info("add filter blueprint dimension", logData)
>>>>>>> 048d365d

	options, err := models.CreateDimensionOptions(r.Body)
	if err != nil {
		log.ErrorC("unable to unmarshal request body", err, logData)
		http.Error(w, badRequest, http.StatusBadRequest)
		return
	}

<<<<<<< HEAD
	// get filter blueprint to retreive instance id
	filter, err := api.getFilter(r.Context(), filterID)
	if err != nil {
		log.Error(err, log.Data{"filter_blueprint_id": filterID})
=======
	addDimension := &models.AddDimension{
		FilterID: filterID,
		Name:     name,
		Options:  options,
	}
	logData["dimension_options"] = addDimension

	// get filter blueprint to retreive the version for an edition of a dataset
	filterBlueprint, err := api.dataStore.GetFilter(addDimension.FilterID)
	if err != nil {
		log.ErrorC("unable to get filter blueprint", err, logData)
>>>>>>> 048d365d
		setErrorCode(w, err)
		return
	}
	logData["current_filter_blueprint"] = filterBlueprint

<<<<<<< HEAD
	if filter.State == models.SubmittedState {
		log.Error(errForbidden, log.Data{"filter_blueprint_id": filterID})
		setErrorCode(w, errForbidden)
		return
	}

	// get instance to retrieve dataset id, edition and version
	instance, err := api.datasetAPI.GetInstance(r.Context(), filter.InstanceID)
	if err != nil {
		log.Error(err, log.Data{"filter_blueprint_id": filterID, "instance_id": filter.InstanceID})
		setErrorCode(w, err, statusUnprocessableEntity)
		return
	}

	if err = api.checkNewFilterDimension(r.Context(), name, options, instance); err != nil {
		log.Error(err, nil)
=======
	if err = api.checkNewFilterDimension(r.Context(), addDimension, *filterBlueprint.Dataset); err != nil {
		log.ErrorC("unable to get filter blueprint", err, logData)
		if err == ErrVersionNotFound {
			setErrorCode(w, err, statusUnprocessableEntity)
			return
		}

>>>>>>> 048d365d
		http.Error(w, err.Error(), http.StatusBadRequest)
		return
	}

<<<<<<< HEAD
	if err = api.dataStore.AddFilterDimension(filterID, name, options, filter.Dimensions); err != nil {
		log.Error(err, log.Data{"dimension_name": name, "dimension_options": options})
=======
	if err = api.dataStore.AddFilterDimension(addDimension); err != nil {
		log.ErrorC("failed to add dimension to filter blueprint", err, logData)
>>>>>>> 048d365d
		setErrorCode(w, err)
		return
	}

	setJSONContentType(w)
	w.WriteHeader(http.StatusCreated)

<<<<<<< HEAD
	log.Info("created new dimension for filter blueprint", log.Data{"dimension_name": name, "dimension_options": options})
=======
	log.Info("created new dimension for filter blueprint", logData)
>>>>>>> 048d365d
}

func (api *FilterAPI) getFilterBlueprintDimensionOptions(w http.ResponseWriter, r *http.Request) {
	vars := mux.Vars(r)
	filterID := vars["filter_blueprint_id"]
	name := vars["name"]
	logData := log.Data{
		"filter_blueprint_id": filterID,
		"dimension":           name,
	}
	log.Info("get filter blueprint dimension options", logData)

	filter, err := api.getFilter(r.Context(), filterID)
	if err != nil {
		log.ErrorC("unable to get dimension options for filter blueprint", err, logData)
		setErrorCode(w, err)
		return
	}
	logData["dimension_options"] = dimensionOptions

	var options []models.DimensionOption
	dimensionFound := false
	for _, dimension := range filter.Dimensions {

		if dimension.Name == name {
			dimensionFound = true
			for _, option := range dimension.Options {
				url := fmt.Sprintf("%s/filter/%s/dimensions/%s/option/%s", api.host, filterID, dimension.Name, option)
				dimensionOption := models.DimensionOption{Option: option, DimensionOptionURL: url}
				options = append(options, dimensionOption)
			}

		}
	}

	if !dimensionFound {
		log.Error(errDimensionNotFound, log.Data{"filter_blueprint_id": filterID, "dimension_name": name})
		setErrorCode(w, errDimensionNotFound)
		return
	}

	logData := log.Data{"filter_blueprint_id": filterID, "dimension_options": options}

	bytes, err := json.Marshal(options)
	if err != nil {
<<<<<<< HEAD
		log.Error(err, logData)
=======
		log.ErrorC("failed to marshal filter blueprint dimension options into bytes", err, logData)
>>>>>>> 048d365d
		http.Error(w, internalError, http.StatusInternalServerError)
		return
	}

	setJSONContentType(w)
	w.WriteHeader(http.StatusOK)
	_, err = w.Write(bytes)
	if err != nil {
<<<<<<< HEAD
		log.Error(err, logData)
=======
		log.ErrorC("failed to write bytes for http response", err, logData)
>>>>>>> 048d365d
		setErrorCode(w, err)
		return
	}

<<<<<<< HEAD
	log.Info("got dimension options", logData)
=======
	log.Info("got filtered blueprint", logData)
>>>>>>> 048d365d
}

func (api *FilterAPI) getFilterBlueprintDimensionOption(w http.ResponseWriter, r *http.Request) {
	vars := mux.Vars(r)
	filterID := vars["filter_blueprint_id"]
	name := vars["name"]
	option := vars["option"]
	logData := log.Data{
		"filter_blueprint_id": filterID,
		"dimension":           name,
		"option":              option,
	}
	log.Info("get filter blueprint dimension option", logData)

	logData := log.Data{"filter_blueprint_id": filterID, "dimension": name, "option": option}

	filter, err := api.getFilter(r.Context(), filterID)
	if err != nil {
<<<<<<< HEAD
		log.Error(err, log.Data{"filter_blueprint_id": filterID})
=======
		log.ErrorC("unable to get dimension option for filter blueprint", err, logData)
>>>>>>> 048d365d
		setErrorCode(w, err)
		return
	}

	dimensionFound := false
	optionFound := false
	for _, d := range filter.Dimensions {
		if d.Name == name {
			dimensionFound = true
			for _, o := range d.Options {
				if o == option {
					optionFound = true
				}
			}
		}
	}

	if !dimensionFound {
		log.Error(errDimensionNotFound, logData)
		setErrorCode(w, errDimensionNotFound)
		return
	}

	if !optionFound {
		log.Error(errOptionNotFound, logData)
		setErrorCode(w, errOptionNotFound)
		return
	}

	setJSONContentType(w)
	w.WriteHeader(http.StatusNoContent)

<<<<<<< HEAD
	log.Info("got dimension option", logData)
=======
	log.Info("got filtered blueprint", logData)
>>>>>>> 048d365d
}

func (api *FilterAPI) addFilterBlueprintDimensionOption(w http.ResponseWriter, r *http.Request) {
	vars := mux.Vars(r)
	filterID := vars["filter_blueprint_id"]
	name := vars["name"]
	option := vars["option"]
<<<<<<< HEAD

	// get filter blueprint to retreive instance id
	filterBlueprint, err := api.getFilter(r.Context(), filterID)
	if err != nil {
		log.Error(err, log.Data{"filter_blueprint_id": filterID})
		setErrorCode(w, err)
		return
	}

	if filterBlueprint.State == models.SubmittedState {
		log.Error(errForbidden, log.Data{"filter_blueprint_id": filterID})
		setErrorCode(w, errForbidden, filterBlueprint.State)
		return
	}

	// get instance to retrieve dataset id, edition and version
	instance, err := api.datasetAPI.GetInstance(r.Context(), filterBlueprint.InstanceID)
	if err != nil {
		log.Error(err, log.Data{"filter_blueprint_id": filterID, "instance_id": filterBlueprint.InstanceID})
		setErrorCode(w, err, statusUnprocessableEntity)
		return
	}
=======
	logData := log.Data{
		"filter_blueprint_id": filterID,
		"dimension":           name,
		"option":              option,
	}
	log.Info("add filter blueprint dimension option", logData)

	addDimensionOption := &models.AddDimensionOption{
		FilterID: filterID,
		Name:     name,
		Option:   option,
	}

	// get filter blueprint to retreive version id
	filterBlueprint, err := api.dataStore.GetFilter(addDimensionOption.FilterID)
	if err != nil {
		log.ErrorC("unable to get filter blueprint", err, logData)
		setErrorCode(w, err, statusBadRequest)
		return
	}
	logData["current_filter_blueprint"] = filterBlueprint
>>>>>>> 048d365d

	logData := log.Data{"filter_id": filterID, "dimension_name": name, "dimension_option": option}

	// FIXME - Once dataset API has an endpoint to check single option exists,
	// refactor code below instead of creating an AddDimension object from the
	// AddDimensionOption object (to be able to use checkNewFilterDimension method)
<<<<<<< HEAD
	if err = api.checkNewFilterDimension(r.Context(), name, []string{option}, instance); err != nil {
		log.Error(err, logData)
=======
	addDimensionOptions := &models.AddDimension{
		Name:    addDimensionOption.Name,
		Options: []string{addDimensionOption.Option},
	}
	logData["dimension_options"] = addDimensionOptions

	if err = api.checkNewFilterDimension(r.Context(), addDimensionOptions, *filterBlueprint.Dataset); err != nil {

		if err == ErrVersionNotFound {
			log.ErrorC("failed to select valid version", err, logData)
			setErrorCode(w, err, statusUnprocessableEntity)
			return
		}

>>>>>>> 048d365d
		if incorrectDimensionOptions.MatchString(err.Error()) {
			log.ErrorC("failed to select valid filter dimension options", err, logData)
			http.Error(w, err.Error(), http.StatusBadRequest)
			return
		}

		if incorrectDimension.MatchString(err.Error()) {
			log.ErrorC("failed to select valid filter dimension", err, logData)
			setErrorCode(w, err, statusBadRequest)
			return
		}

		log.ErrorC("failed to successfully check filter dimensions", err, logData)
		setErrorCode(w, err)
		return
	}

<<<<<<< HEAD
	if err := api.dataStore.AddFilterDimensionOption(filterID, name, option); err != nil {
		log.Error(err, logData)
=======
	if err := api.dataStore.AddFilterDimensionOption(addDimensionOption); err != nil {
		log.ErrorC("failed to add dimension option to filter blueprint", err, logData)
>>>>>>> 048d365d
		setErrorCode(w, err)
		return
	}

	setJSONContentType(w)
	w.WriteHeader(http.StatusCreated)

	log.Info("created new dimension option for filter blueprint", logData)
<<<<<<< HEAD
}

func (api *FilterAPI) removeFilterBlueprintDimensionOption(w http.ResponseWriter, r *http.Request) {
	vars := mux.Vars(r)
	filterID := vars["filter_blueprint_id"]
	name := vars["name"]
	option := vars["option"]

	filterBlueprint, err := api.getFilter(r.Context(), filterID)
	if err != nil {
		log.Error(err, log.Data{"filter_id": filterID})
		setErrorCode(w, err)
		return
	}

	// Check if dimension exists
	var hasDimension bool
	for _, dimension := range filterBlueprint.Dimensions {
		if dimension.Name == name {
			hasDimension = true
			break
		}
	}

	logData := log.Data{"filter_blueprint_id": filterID, "dimension_name": name, "dimension_option": option}

	if !hasDimension {
		log.Error(errDimensionNotFound, logData)
		setErrorCode(w, errDimensionNotFound)
		return
	}

	if filterBlueprint.State == models.SubmittedState {
		log.Error(errForbidden, logData)
		setErrorCode(w, errForbidden)
		return
	}

	if err = api.dataStore.RemoveFilterDimensionOption(filterID, name, option); err != nil {
		log.Error(err, logData)
		setErrorCode(w, err)
		return
	}

	setJSONContentType(w)
	w.WriteHeader(http.StatusOK)

	log.Info("delete dimension option on filtered blueprint", logData)
=======
>>>>>>> 048d365d
}

func (api *FilterAPI) updateFilterBlueprint(w http.ResponseWriter, r *http.Request) {
	vars := mux.Vars(r)
	filterID := vars["filter_blueprint_id"]
	submitted := r.URL.Query().Get("submitted")
	logData := log.Data{"filter_blueprint_id": filterID, "submitted": submitted}
	log.Info("updating filter blueprint", logData)

	const FilterSubmitted = "true"
	filter, err := models.CreateFilter(r.Body)
	if err != nil {
		// When filter blueprint has query parameter `submitted` set to true then
		// request can have an empty json in body for this PUT request
<<<<<<< HEAD
		if submitted != trueValue || err != models.ErrorNoData {
			log.Error(err, log.Data{"filter_blueprint_id": filterID})
=======
		if submitted != FilterSubmitted || err != models.ErrorNoData {
			log.ErrorC("unable to unmarshal request body", err, logData)
>>>>>>> 048d365d
			http.Error(w, badRequest, http.StatusBadRequest)
			return
		}
	}

<<<<<<< HEAD
	currentFilter, err := api.getFilter(r.Context(), filterID)
	if err != nil {
		log.Error(err, log.Data{"filter_blueprint_id": filterID})
=======
	filter.FilterID = filterID
	logData["filter_update"] = filter

	if err = models.ValidateFilterBlueprintUpdate(filter); err != nil {
		log.ErrorC("filter blueprint failed validation", err, logData)
		http.Error(w, badRequest, http.StatusBadRequest)
		return
	}

	currentFilter, err := api.dataStore.GetFilter(filterID)
	if err != nil {
		log.ErrorC("unable to get filter blueprint", err, logData)
>>>>>>> 048d365d
		setErrorCode(w, err)
		return
	}
	logData["current_filter"] = currentFilter

<<<<<<< HEAD
	newFilter := currentFilter

	//where the request provides a new instance id
	if filter.InstanceID != "" {

		// add version information from datasetAPI for new instance
		var instance *models.Instance
		instance, err = api.datasetAPI.GetInstance(r.Context(), filter.InstanceID)
=======
	newFilter, versionHasChanged := createNewFilter(filter, currentFilter)
	logData["new_filter"] = newFilter

	if versionHasChanged {
		log.Info("finding instance id for filter after version change", logData)
		// add version information from datasetAPI for new version
		version, err := api.datasetAPI.GetVersion(r.Context(), *newFilter.Dataset)
>>>>>>> 048d365d
		if err != nil {
			log.ErrorC("unable to retrieve version document", err, logData)
			setErrorCode(w, err, statusBadRequest)
			return
		}

<<<<<<< HEAD
		newFilter.Published = false
		if instance.State == "published" {
			newFilter.Published = true
		}

		newFilter.InstanceID = filter.InstanceID
		newFilter.Links.Version.HRef = instance.Links.Version.HRef
=======
		newFilter.InstanceID = version.ID
		newFilter.Links.Version.HRef = version.Links.Self.HRef
>>>>>>> 048d365d

		// Check existing dimensions work for new version
		if err = api.checkFilterOptions(r.Context(), newFilter, version); err != nil {
			log.ErrorC("failed to select valid filter options", err, logData)
			http.Error(w, err.Error(), http.StatusBadRequest)
			return
		}
	}

	err = api.dataStore.UpdateFilter(newFilter)
	if err != nil {
		log.ErrorC("unable to update filter blueprint", err, logData)
		setErrorCode(w, err)
		return
	}

<<<<<<< HEAD
	if submitted == trueValue {
=======
	if submitted == FilterSubmitted {
>>>>>>> 048d365d
		outputFilter := newFilter

		// Create filter output resource and use id to pass into kafka
		filterOutput, err := api.createFilterOutputResource(outputFilter, filterID)
		if err != nil {
			log.ErrorC("failed to create new filter output", err, logData)
			setErrorCode(w, err)
			return
		}
		logData["filter_output_id"] = filterOutput.FilterID

		log.Info("filter output id sent in message to kafka", logData)

		newFilter.Links.FilterOutput.HRef = filterOutput.Links.Self.HRef
		newFilter.Links.FilterOutput.ID = filterOutput.FilterID
	}

	bytes, err := json.Marshal(newFilter)
	if err != nil {
		log.ErrorC("failed to marshal updated filter blueprint into bytes", err, logData)
		setErrorCode(w, err)
		return
	}

	setJSONContentType(w)
	w.WriteHeader(http.StatusOK)
	_, err = w.Write(bytes)
	if err != nil {
		log.ErrorC("failed to write bytes for http response", err, logData)
		setErrorCode(w, err)
		return
	}

	log.Info("filter blueprint updated", logData)
}

func createNewFilter(filter *models.Filter, currentFilter *models.Filter) (newFilter *models.Filter, versionHasChanged bool) {
	newFilter = currentFilter

	if filter.Dataset != nil {
		if filter.Dataset.Version != 0 && filter.Dataset.Version != currentFilter.Dataset.Version {
			versionHasChanged = true
			newFilter.Dataset.Version = filter.Dataset.Version
		}

		if &filter.Events != nil {
			if filter.Events.Info != nil {
				newFilter.Events.Info = append(newFilter.Events.Info, filter.Events.Info...)
			}

			if filter.Events.Error != nil {
				newFilter.Events.Error = append(newFilter.Events.Error, filter.Events.Error...)
			}
		}
	}

	return
}

func (api *FilterAPI) getFilterOutput(w http.ResponseWriter, r *http.Request) {
	vars := mux.Vars(r)
	filterOutputID := vars["filter_output_id"]

<<<<<<< HEAD
	filterOutput, err := api.getOutput(r.Context(), filterOutputID)
=======
	logData := log.Data{"filter_output_id": filterOutputID}
	log.Info("getting filter output", logData)

	filterOutput, err := api.dataStore.GetFilterOutput(filterOutputID)
>>>>>>> 048d365d
	if err != nil {
		log.ErrorC("unable to get filter output", err, logData)
		setErrorCode(w, err)
		return
	}
	logData["filter_output"] = filterOutput

	bytes, err := json.Marshal(filterOutput)
	if err != nil {
		log.ErrorC("failed to marshal filter output into bytes", err, logData)
		http.Error(w, internalError, http.StatusInternalServerError)
		return
	}

	setJSONContentType(w)
	w.WriteHeader(http.StatusOK)
	_, err = w.Write(bytes)
	if err != nil {
		log.ErrorC("failed to write bytes for http response", err, logData)
		setErrorCode(w, err)
		return
	}

	log.Info("got filtered output", logData)
}

func (api *FilterAPI) updateFilterOutput(w http.ResponseWriter, r *http.Request) {
	vars := mux.Vars(r)
	filterOutputID := vars["filter_output_id"]

<<<<<<< HEAD
	if r.Context().Value(internalTokenKey) != true {
		err := errors.New("Not authorised")
		log.Error(err, log.Data{"filter_output_id": filterOutputID})
		setErrorCode(w, errNoHeader)
=======
	logData := log.Data{"filter_output_id": filterOutputID}
	log.Info("updating filter output", logData)

	if r.Context().Value(internalToken) != true {
		err := errors.New("Not authorised")
		log.ErrorC("failed to update filter output", err, logData)
		setErrorCode(w, errNoAuthHeader)
>>>>>>> 048d365d
		return
	}

	filterOutput, err := models.CreateFilter(r.Body)
	if err != nil {
		log.ErrorC("unable to unmarshal request body", err, logData)
		http.Error(w, badRequest, http.StatusBadRequest)
		return
	}
	logData["filter_output"] = filterOutput

	if err = filterOutput.ValidateFilterOutputUpdate(); err != nil {
<<<<<<< HEAD
		log.Error(err, log.Data{"filter_output": filterOutput})
=======
		log.ErrorC("filter output failed validation", err, logData)
>>>>>>> 048d365d
		http.Error(w, err.Error(), http.StatusForbidden)
		return
	}

	filterOutput.FilterID = filterOutputID

	// TODO check filter output resource for current downloads
	previousFilterOutput, err := api.dataStore.GetFilterOutput(filterOutputID)
	if err != nil {
		log.ErrorC("unable to get current filter output", err, logData)
		setErrorCode(w, err)
		return
	}

	updatedFilterOutput := checkFilterOutputQuery(previousFilterOutput, filterOutput)
	logData["filter_output_update"] = updatedFilterOutput

	if err = api.dataStore.UpdateFilterOutput(updatedFilterOutput); err != nil {
		log.ErrorC("unable to update filter blueprint", err, logData)
		setErrorCode(w, err)
		return
	}

	setJSONContentType(w)
	w.WriteHeader(http.StatusOK)

	log.Info("got filtered blueprint", logData)
}

func (api *FilterAPI) createFilterOutputResource(newFilter *models.Filter, filterBlueprintID string) (models.Filter, error) {
	filterOutput := *newFilter
	filterOutput.FilterID = uuid.NewV4().String()
	filterOutput.State = models.CreatedState
	filterOutput.Links.Self.HRef = fmt.Sprintf("%s/filter-outputs/%s", api.host, filterOutput.FilterID)
	filterOutput.Links.Dimensions.HRef = ""
	filterOutput.Links.FilterBlueprint.HRef = fmt.Sprintf("%s/filters/%s", api.host, filterBlueprintID)
	filterOutput.Links.FilterBlueprint.ID = filterBlueprintID

	// Clear out any event information to output document
	filterOutput.Events = models.Events{}

	// Downloads object should exist for filter output resource
	// even if it they are empty
	filterOutput.Downloads = &models.Downloads{
		CSV:  models.DownloadItem{},
		XLS:  models.DownloadItem{},
		JSON: models.DownloadItem{},
	}

	// Remove dimension url from output filter resource
	for i := range newFilter.Dimensions {
		filterOutput.Dimensions[i].URL = ""
	}

<<<<<<< HEAD
	if newFilter.Published {
		filterOutput.Published = true
	}

	api.dataStore.CreateFilterOutput(&filterOutput)

	api.outputQueue.Queue(&filterOutput)
=======
	err := api.dataStore.CreateFilterOutput(&filterOutput)
	if err != nil {
		log.ErrorC("unable to create filter output", err, log.Data{"filter_output": filterOutput})
		return models.Filter{}, err
	}
>>>>>>> 048d365d

	return filterOutput, api.outputQueue.Queue(&filterOutput)
}

<<<<<<< HEAD
=======
func (api *FilterAPI) removeFilterBlueprintDimensionOption(w http.ResponseWriter, r *http.Request) {
	vars := mux.Vars(r)
	filterID := vars["filter_blueprint_id"]
	name := vars["name"]
	option := vars["option"]
	logData := log.Data{
		"filter_blueprint_id": filterID,
		"dimension":           name,
		"option":              option,
	}
	log.Info("remove filter blueprint dimension option", logData)

	err := api.dataStore.RemoveFilterDimensionOption(filterID, name, option)
	if err != nil {
		log.ErrorC("unable to remove dimension option from filter blueprint", err, logData)
		setErrorCode(w, err)
		return
	}

	setJSONContentType(w)
	w.WriteHeader(http.StatusOK)

	log.Info("delete filtered blueprint", logData)
}

>>>>>>> 048d365d
func (api *FilterAPI) getFilterOutputPreview(w http.ResponseWriter, r *http.Request) {
	vars := mux.Vars(r)
	filterID := vars["filter_output_id"]
	requestedLimit := r.URL.Query().Get("limit")

	logData := log.Data{"filter_output_id": filterID}
	log.Info("get filter output preview", logData)

	var limit = 20
	var err error

	if requestedLimit != "" {
		limit, err = strconv.Atoi(requestedLimit)
		if err != nil {
			logData["requested_limit"] = requestedLimit
			log.ErrorC("requested limit is not a number", err, logData)
			http.Error(w, errRequestLimitNotNumber.Error(), http.StatusBadRequest)
			return
		}
	}
<<<<<<< HEAD

	filterOutput, err := api.getOutput(r.Context(), filterID)
=======
	logData["limit"] = limit

	filterOutput, err := api.dataStore.GetFilterOutput(filterID)
>>>>>>> 048d365d
	if err != nil {
		log.ErrorC("failed to find filter output", err, logData)
		setErrorCode(w, err)
		return
	}
	logData["filter_output_dimensions"] = filterOutput.Dimensions

	if len(filterOutput.Dimensions) == 0 {
<<<<<<< HEAD
		log.Error(errDimensionBadRequest, log.Data{"filter_output_id": filterID, "limit": limit})
		setErrorCode(w, errDimensionBadRequest)
=======
		log.ErrorC("no dimensions are present in the filter", errMissingDimensions, logData)
		http.Error(w, "no dimensions are present in the filter", http.StatusBadRequest)
>>>>>>> 048d365d
		return
	}

	data, err := api.preview.GetPreview(filterOutput, limit)
	if err != nil {
		log.ErrorC("failed to query the graph database", err, logData)
		http.Error(w, "internal server error", http.StatusInternalServerError)
		return
	}

	bytes, err := json.Marshal(data)
	if err != nil {
		log.ErrorC("failed to marshal preview of filter ouput into bytes", err, logData)
		http.Error(w, internalError, http.StatusInternalServerError)
		return
	}

	setJSONContentType(w)
	w.WriteHeader(http.StatusOK)
	_, err = w.Write(bytes)
	if err != nil {
		log.ErrorC("failed to write bytes for http response", err, logData)
		setErrorCode(w, err)
		return
	}

	log.Info("preview filter output", logData)
}

<<<<<<< HEAD
func (api *FilterAPI) getFilter(ctx context.Context, filterID string) (*models.Filter, error) {
	filter, err := api.dataStore.GetFilter(filterID)
	if err != nil {
		log.Error(err, log.Data{"filter_blueprint_id": filterID})
		return nil, err
	}

	//only return the filter if it is for published data or via authenticated request
	if filter.Published || ctx.Value(internalTokenKey) == true {
		return filter, nil
	}

	log.Info("unauthenticated request to access unpublished filter", log.Data{"filter_blueprint": filter})

	instance, err := api.datasetAPI.GetInstance(ctx, filter.InstanceID)
	if err != nil {
		log.Error(errors.New("failed to retrieve instance from dataset api"), log.Data{"filter_blueprint": filter})
		return nil, errNotFound
	}

	//instance has been published since filter was last requested, so update filter and return
	if instance.State == publishedState {
		filter.Published = true
		if err := api.dataStore.UpdateFilter(filter); err != nil {
			log.Error(err, log.Data{"filter_id": filterID})
			return nil, errNotFound
		}

		return filter, nil
	}

	return nil, errNotFound
}

func (api *FilterAPI) getOutput(ctx context.Context, filterID string) (*models.Filter, error) {
	output, err := api.dataStore.GetFilterOutput(filterID)
	if err != nil {
		log.Error(err, log.Data{"filter_blueprint_id": filterID})
		return nil, err
	}

	errFilterOutputNotFound := errors.New("Filter output not found")

	//only return the filter if it is for published data or via authenticated request
	if output.Published || ctx.Value(internalTokenKey) == true {
		return output, nil
	}

	log.Info("unauthenticated request to access unpublished filter output", log.Data{"filter_output": output})

	filter, err := api.getFilter(ctx, output.Links.FilterBlueprint.ID)
	if err != nil {
		log.Error(errors.New("failed to retrieve filter blueprint"), log.Data{"filter_output": output, "filter_blueprint_id": output.Links.FilterBlueprint.ID})
		return nil, errFilterOutputNotFound
	}

	//filter has been published since output was last requested, so update output and return
	if filter.Published {
		output.Published = true
		if err := api.dataStore.UpdateFilterOutput(output); err != nil {
			log.Error(err, log.Data{"filter_output_id": output.FilterID})
			return nil, errFilterOutputNotFound
		}

		return output, nil
	}

	return nil, errFilterOutputNotFound
}

func (api *FilterAPI) checkFilterOptions(ctx context.Context, newFilter *models.Filter, instance *models.Instance) error {
=======
func (api *FilterAPI) checkFilterOptions(ctx context.Context, newFilter *models.Filter, version *models.Version) error {
	logData := log.Data{"new_filter": newFilter, "version": version.Version}
	log.Info("check filter dimension options before calling api, see version number", logData)

>>>>>>> 048d365d
	// Call dimensions list endpoint
	datasetDimensions, err := api.datasetAPI.GetVersionDimensions(ctx, *newFilter.Dataset)
	if err != nil {
		log.ErrorC("failed to retreive a list of dimensions from the dataset API", err, logData)
		return err
	}
	logData["dataset_dimensions"] = datasetDimensions

	log.Info("dimensions retreived from dataset API", logData)

	if err = models.ValidateFilterDimensions(newFilter.Dimensions, datasetDimensions); err != nil {
<<<<<<< HEAD
		log.Error(err, nil)
=======
		log.ErrorC("filter dimensions failed validation", err, logData)
>>>>>>> 048d365d
		return err
	}
	log.Info("successfully validated filter dimensions", logData)

	var incorrectDimensionOptions []string
	for _, filterDimension := range newFilter.Dimensions {
		// Call dimension options list endpoint
<<<<<<< HEAD
		var options *models.DatasetDimensionOptionResults
		options, err = api.datasetAPI.GetVersionDimensionOptions(ctx, instance.Links.Dataset.ID, instance.Links.Edition.ID, instance.Links.Version.ID, filterDimension.Name)
=======
		datasetDimensionOptions, err := api.datasetAPI.GetVersionDimensionOptions(ctx, *newFilter.Dataset, filterDimension.Name)
>>>>>>> 048d365d
		if err != nil {
			logData["dimension"] = filterDimension
			log.ErrorC("failed to retreive a list of dimension options from dataset API", err, logData)
			return err
		}
		logData["dimension_options"] = datasetDimensionOptions

<<<<<<< HEAD
		log.Info("dimension options retreived from dataset API", log.Data{"dimension": filterDimension, "dataset_dimension_option": options})
=======
		log.Info("dimension options retreived from dataset API", logData)
>>>>>>> 048d365d

		incorrectOptions := models.ValidateFilterDimensionOptions(filterDimension.Options, options)
		if incorrectOptions != nil {
			incorrectDimensionOptions = append(incorrectDimensionOptions, incorrectOptions...)
		}
	}

	if incorrectDimensionOptions != nil {
		logData["incorrect_dimension_options"] = incorrectDimensionOptions
		err = fmt.Errorf("Bad request - incorrect dimension options chosen: %v", incorrectDimensionOptions)
		log.ErrorC("incorrect dimension options chosen", err, logData)
		return err
	}

	return nil
}

<<<<<<< HEAD
func (api *FilterAPI) checkNewFilterDimension(ctx context.Context, name string, options []string, instance *models.Instance) error {
	// FIXME - We should be calling dimension endpoint on dataset API to check if
	// dimension exists but this endpoint doesn't exist yet so call dimension
	// list endpoint and iterate over items to find if dimension exists

	datasetDimensions, err := api.datasetAPI.GetVersionDimensions(ctx, instance.Links.Dataset.ID, instance.Links.Edition.ID, instance.Links.Version.ID)
=======
func (api *FilterAPI) checkNewFilterDimension(ctx context.Context, newDimension *models.AddDimension, dataset models.Dataset) error {
	logData := log.Data{"new_dimension": newDimension, "dataset": dataset}
	log.Info("check filter dimensions and dimension options before calling api, see version number", logData)

	// FIXME - We should be calling dimension endpoint on dataset API to check if
	// dimension exists but this endpoint doesn't exist yet so call dimension
	// list endpoint and iterate over items to find if dimension exists
	datasetDimensions, err := api.datasetAPI.GetVersionDimensions(ctx, dataset)
>>>>>>> 048d365d
	if err != nil {
		log.ErrorC("failed to retreive a list of dimensions from the dataset API", err, logData)
		return err
	}

	dimension := models.Dimension{
		Name:    name,
		Options: options,
	}

	if err = models.ValidateFilterDimensions([]models.Dimension{dimension}, datasetDimensions); err != nil {
<<<<<<< HEAD
		log.Error(err, nil)
=======
		log.ErrorC("filter dimensions failed validation", err, logData)
>>>>>>> 048d365d
		return err
	}

	// Call dimension options endpoint
	datasetDimensionOptions, err := api.datasetAPI.GetVersionDimensionOptions(ctx, dataset, dimension.Name)
	if err != nil {
		log.ErrorC("failed to retreive a list of dimension options from the dataset API", err, logData)
		return err
	}

	var incorrectDimensionOptions []string
	incorrectOptions := models.ValidateFilterDimensionOptions(dimension.Options, datasetDimensionOptions)
	if incorrectOptions != nil {
		incorrectDimensionOptions = append(incorrectDimensionOptions, incorrectOptions...)
	}

	if incorrectDimensionOptions != nil {
		err = fmt.Errorf("Bad request - incorrect dimension options chosen: %v", incorrectDimensionOptions)
		log.ErrorC("incorrect dimension options chosen", err, logData)
		return err
	}

	return nil
}

func checkFilterOutputQuery(previousFilterOutput, filterOutput *models.Filter) *models.Filter {
	if previousFilterOutput.Downloads == nil {
		return filterOutput
	}

	if previousFilterOutput.Downloads.CSV.URL != "" {
		filterOutput.Downloads.CSV = previousFilterOutput.Downloads.CSV
	}

	if previousFilterOutput.Downloads.XLS.URL != "" {
		filterOutput.Downloads.XLS = previousFilterOutput.Downloads.XLS
	}

	if previousFilterOutput.Downloads.JSON.URL != "" {
		filterOutput.Downloads.JSON = previousFilterOutput.Downloads.JSON
	}

	return filterOutput
}

func setJSONContentType(w http.ResponseWriter) {
	w.Header().Set("Content-Type", "application/json")
}

func setErrorCode(w http.ResponseWriter, err error, typ ...string) {
	switch err.Error() {
	case "Not found":
		if typ != nil && typ[0] == statusBadRequest {
			http.Error(w, "Bad request - filter blueprint not found", http.StatusBadRequest)
			return
		}
		http.Error(w, "Filter blueprint not found", http.StatusNotFound)
		return
	case "Dimension not found":
		if typ != nil && typ[0] == statusBadRequest {
			http.Error(w, "Bad request - dimension not found", http.StatusBadRequest)
			return
		}
		http.Error(w, err.Error(), http.StatusNotFound)
		return
	case "Option not found":
		http.Error(w, err.Error(), http.StatusNotFound)
		return
	case "Filter output not found":
		http.Error(w, err.Error(), http.StatusNotFound)
	case "Version not found":
		if typ != nil {
			if typ[0] == statusBadRequest {
				http.Error(w, "Bad request - version not found", http.StatusBadRequest)
				return
			}
			if typ[0] == statusUnprocessableEntity {
				http.Error(w, "Unprocessable entity - version for filter blueprint no longer exists", http.StatusUnprocessableEntity)
				return
			}
		}
		http.Error(w, err.Error(), http.StatusNotFound)
		return
	case "Bad request - filter blueprint not found":
		http.Error(w, err.Error(), http.StatusBadRequest)
		return
	case "Bad request - filter dimension not found":
		http.Error(w, err.Error(), http.StatusBadRequest)
		return
	case "Bad request - filter or dimension not found":
		http.Error(w, err.Error(), http.StatusBadRequest)
		return
	case "Bad request":
		http.Error(w, "Bad request", http.StatusBadRequest)
		return
<<<<<<< HEAD
	case errNoHeader.Error():
		http.Error(w, "resource not found", http.StatusNotFound)
		return
	case errUnauthorised.Error():
=======
	case errNoAuthHeader.Error():
		http.Error(w, "resource not found", http.StatusNotFound)
		return
	case errAuth.Error():
>>>>>>> 048d365d
		http.Error(w, "resource not found", http.StatusNotFound)
		return
	default:
		http.Error(w, internalError, http.StatusInternalServerError)
		return
	}
}<|MERGE_RESOLUTION|>--- conflicted
+++ resolved
@@ -26,28 +26,22 @@
 
 	statusBadRequest          = "Bad request"
 	statusUnprocessableEntity = "Unprocessable entity"
-<<<<<<< HEAD
-
-	errNotFound            = errors.New("Not found")
-	errForbidden           = errors.New("Forbidden")
-	errDimensionBadRequest = errors.New("Bad request - filter dimension not found")
-	errDimensionNotFound   = errors.New("Dimension not found")
-	errOptionNotFound      = errors.New("Option not found")
-	errUnauthorised        = errors.New(unauthorised)
-	errNoHeader            = errors.New("No auth header provided")
-
-	incorrectDimensionOptions = regexp.MustCompile("Bad request - incorrect dimension")
-=======
+
 	incorrectDimensionOptions = regexp.MustCompile("Bad request - incorrect dimension options chosen")
 	incorrectDimension        = regexp.MustCompile("Dimension not found")
-	errAuth                   = errors.New(unauthorised)
-	errNoAuthHeader           = errors.New("No auth header provided")
-	errRequestLimitNotNumber  = errors.New("requested limit is not a number")
-	errMissingDimensions      = errors.New("missing dimensions")
->>>>>>> 048d365d
+
+	errNotFound              = errors.New("Not found")
+	errForbidden             = errors.New("Forbidden")
+	errAuth                  = errors.New(unauthorised)
+	errNoAuthHeader          = errors.New("No auth header provided")
+	errDimensionBadRequest   = errors.New("Bad request - filter dimension not found")
+	errDimensionNotFound     = errors.New("Dimension not found")
+	errOptionNotFound        = errors.New("Option not found")
+	errRequestLimitNotNumber = errors.New("requested limit is not a number")
+	errMissingDimensions     = errors.New("missing dimensions")
 )
 
-const trueValue = "true"
+const FilterSubmitted = "true"
 
 func (api *FilterAPI) addFilterBlueprint(w http.ResponseWriter, r *http.Request) {
 	submitted := r.FormValue("submitted")
@@ -68,6 +62,7 @@
 		http.Error(w, badRequest, http.StatusBadRequest)
 		return
 	}
+
 	// Create unique id
 	newFilter.FilterID = uuid.NewV4().String()
 	newFilter.Dimensions = filterParameters.Dimensions
@@ -81,24 +76,16 @@
 		return
 	}
 
-<<<<<<< HEAD
-	if instance.State != publishedState && r.Context().Value(internalTokenKey) != true {
-		log.Info("unauthenticated request to filter unpublished instance", log.Data{"instance": newFilter.InstanceID, "state": instance.State})
+	if version.State != publishedState && r.Context().Value(internalTokenKey) != true {
+		log.Info("unauthenticated request to filter unpublished version", log.Data{"dataset": *filterParameters.Dataset, "state": version.State})
 		http.Error(w, badRequest, http.StatusBadRequest)
 		return
 	}
 
-	if instance.State == publishedState {
+	if version.State == publishedState {
 		newFilter.Published = true
 	}
 
-	if err = api.checkFilterOptions(r.Context(), newFilter, instance); err != nil {
-		http.Error(w, err.Error(), http.StatusBadRequest)
-		return
-	}
-
-=======
->>>>>>> 048d365d
 	links := models.LinkMap{
 		Dimensions: models.LinkObject{
 			HRef: fmt.Sprintf("%s/filters/%s/dimensions", api.host, newFilter.FilterID),
@@ -117,24 +104,19 @@
 	newFilter.Dataset = filterParameters.Dataset
 	logData["new_filter"] = newFilter
 
-<<<<<<< HEAD
-	_, err = api.dataStore.AddFilter(api.host, newFilter)
-=======
 	if err = api.checkFilterOptions(r.Context(), &newFilter, version); err != nil {
 		log.ErrorC("failed to select valid filter options", err, logData)
 		http.Error(w, err.Error(), http.StatusBadRequest)
 		return
 	}
 
-	_, err = api.dataStore.AddFilter(api.host, &newFilter)
->>>>>>> 048d365d
-	if err != nil {
+	if _, err = api.dataStore.AddFilter(api.host, &newFilter); err != nil {
 		log.ErrorC("failed to create new filter blueprint", err, logData)
 		setErrorCode(w, err)
 		return
 	}
 
-	if submitted == trueValue {
+	if submitted == FilterSubmitted {
 		// Create filter output resource and use id to pass into kafka
 		filterOutput, err := api.createFilterOutputResource(&newFilter, newFilter.FilterID)
 		if err != nil {
@@ -147,12 +129,10 @@
 		newFilter.Links = links
 		newFilter.Links.FilterOutput.HRef = filterOutput.Links.Self.HRef
 		newFilter.Links.FilterOutput.ID = filterOutput.FilterID
-<<<<<<< HEAD
-=======
+
 		logData["new_filter"] = newFilter
 
 		log.Info("filter output id sent in message to kafka", logData)
->>>>>>> 048d365d
 	}
 
 	bytes, err := json.Marshal(newFilter)
@@ -221,7 +201,8 @@
 		setErrorCode(w, err)
 		return
 	}
-	logData["dimensions"] = dimensions
+
+	logData["dimensions"] = filter.Dimensions
 
 	if len(filter.Dimensions) == 0 {
 		log.Error(errDimensionNotFound, log.Data{"filter_blueprint_id": filterID})
@@ -240,20 +221,12 @@
 	w.WriteHeader(http.StatusOK)
 	_, err = w.Write(bytes)
 	if err != nil {
-<<<<<<< HEAD
-		log.Error(err, log.Data{"filter_blueprint_id": filterID, "dimensions": filter.Dimensions})
-=======
 		log.ErrorC("failed to write bytes for http response", err, logData)
->>>>>>> 048d365d
-		setErrorCode(w, err)
-		return
-	}
-
-<<<<<<< HEAD
-	log.Info("got filtered blueprint", log.Data{"filter_blueprint_id": filterID, "dimensions": filter.Dimensions})
-=======
+		setErrorCode(w, err)
+		return
+	}
+
 	log.Info("got filtered blueprint", logData)
->>>>>>> 048d365d
 }
 
 func (api *FilterAPI) getFilterBlueprintDimension(w http.ResponseWriter, r *http.Request) {
@@ -266,7 +239,6 @@
 	}
 	log.Info("getting filter blueprint dimension", logData)
 
-<<<<<<< HEAD
 	if _, err := api.getFilter(r.Context(), filterID); err != nil {
 		log.Error(err, log.Data{"filter_blueprint_id": filterID})
 		setErrorCode(w, err)
@@ -275,11 +247,6 @@
 
 	if err := api.dataStore.GetFilterDimension(filterID, name); err != nil {
 		log.Error(err, log.Data{"filter_blueprint_id": filterID, "dimension": name})
-=======
-	err := api.dataStore.GetFilterDimension(filterID, name)
-	if err != nil {
-		log.ErrorC("unable to get dimension from filter blueprint", err, logData)
->>>>>>> 048d365d
 		setErrorCode(w, err)
 		return
 	}
@@ -302,7 +269,6 @@
 
 	filter, err := api.getFilter(r.Context(), filterID)
 	if err != nil {
-<<<<<<< HEAD
 		log.Error(err, log.Data{"filter_blueprint_id": filterID})
 		setErrorCode(w, err)
 		return
@@ -315,10 +281,7 @@
 	}
 
 	if err := api.dataStore.RemoveFilterDimension(filterID, name); err != nil {
-		log.Error(err, log.Data{"filter_blueprint_id": filterID, "dimension": name})
-=======
 		log.ErrorC("unable to remove dimension from filter blueprint", err, logData)
->>>>>>> 048d365d
 		setErrorCode(w, err)
 		return
 	}
@@ -330,100 +293,6 @@
 }
 
 func (api *FilterAPI) addFilterBlueprintDimension(w http.ResponseWriter, r *http.Request) {
-	vars := mux.Vars(r)
-	filterID := vars["filter_blueprint_id"]
-	name := vars["name"]
-<<<<<<< HEAD
-=======
-	logData := log.Data{
-		"filter_blueprint_id": filterID,
-		"dimension":           name,
-	}
-	log.Info("add filter blueprint dimension", logData)
->>>>>>> 048d365d
-
-	options, err := models.CreateDimensionOptions(r.Body)
-	if err != nil {
-		log.ErrorC("unable to unmarshal request body", err, logData)
-		http.Error(w, badRequest, http.StatusBadRequest)
-		return
-	}
-
-<<<<<<< HEAD
-	// get filter blueprint to retreive instance id
-	filter, err := api.getFilter(r.Context(), filterID)
-	if err != nil {
-		log.Error(err, log.Data{"filter_blueprint_id": filterID})
-=======
-	addDimension := &models.AddDimension{
-		FilterID: filterID,
-		Name:     name,
-		Options:  options,
-	}
-	logData["dimension_options"] = addDimension
-
-	// get filter blueprint to retreive the version for an edition of a dataset
-	filterBlueprint, err := api.dataStore.GetFilter(addDimension.FilterID)
-	if err != nil {
-		log.ErrorC("unable to get filter blueprint", err, logData)
->>>>>>> 048d365d
-		setErrorCode(w, err)
-		return
-	}
-	logData["current_filter_blueprint"] = filterBlueprint
-
-<<<<<<< HEAD
-	if filter.State == models.SubmittedState {
-		log.Error(errForbidden, log.Data{"filter_blueprint_id": filterID})
-		setErrorCode(w, errForbidden)
-		return
-	}
-
-	// get instance to retrieve dataset id, edition and version
-	instance, err := api.datasetAPI.GetInstance(r.Context(), filter.InstanceID)
-	if err != nil {
-		log.Error(err, log.Data{"filter_blueprint_id": filterID, "instance_id": filter.InstanceID})
-		setErrorCode(w, err, statusUnprocessableEntity)
-		return
-	}
-
-	if err = api.checkNewFilterDimension(r.Context(), name, options, instance); err != nil {
-		log.Error(err, nil)
-=======
-	if err = api.checkNewFilterDimension(r.Context(), addDimension, *filterBlueprint.Dataset); err != nil {
-		log.ErrorC("unable to get filter blueprint", err, logData)
-		if err == ErrVersionNotFound {
-			setErrorCode(w, err, statusUnprocessableEntity)
-			return
-		}
-
->>>>>>> 048d365d
-		http.Error(w, err.Error(), http.StatusBadRequest)
-		return
-	}
-
-<<<<<<< HEAD
-	if err = api.dataStore.AddFilterDimension(filterID, name, options, filter.Dimensions); err != nil {
-		log.Error(err, log.Data{"dimension_name": name, "dimension_options": options})
-=======
-	if err = api.dataStore.AddFilterDimension(addDimension); err != nil {
-		log.ErrorC("failed to add dimension to filter blueprint", err, logData)
->>>>>>> 048d365d
-		setErrorCode(w, err)
-		return
-	}
-
-	setJSONContentType(w)
-	w.WriteHeader(http.StatusCreated)
-
-<<<<<<< HEAD
-	log.Info("created new dimension for filter blueprint", log.Data{"dimension_name": name, "dimension_options": options})
-=======
-	log.Info("created new dimension for filter blueprint", logData)
->>>>>>> 048d365d
-}
-
-func (api *FilterAPI) getFilterBlueprintDimensionOptions(w http.ResponseWriter, r *http.Request) {
 	vars := mux.Vars(r)
 	filterID := vars["filter_blueprint_id"]
 	name := vars["name"]
@@ -431,6 +300,59 @@
 		"filter_blueprint_id": filterID,
 		"dimension":           name,
 	}
+	log.Info("add filter blueprint dimension", logData)
+
+	options, err := models.CreateDimensionOptions(r.Body)
+	if err != nil {
+		log.ErrorC("unable to unmarshal request body", err, logData)
+		http.Error(w, badRequest, http.StatusBadRequest)
+		return
+	}
+
+	filterBlueprint, err := api.getFilter(r.Context(), filterID)
+	if err != nil {
+		log.Error(err, log.Data{"filter_blueprint_id": filterID})
+		setErrorCode(w, err)
+		return
+	}
+	logData["current_filter_blueprint"] = filterBlueprint
+
+	if filterBlueprint.State == models.SubmittedState {
+		log.Error(errForbidden, log.Data{"filter_blueprint_id": filterID})
+		setErrorCode(w, errForbidden)
+		return
+	}
+
+	if err = api.checkNewFilterDimension(r.Context(), name, options, *filterBlueprint.Dataset); err != nil {
+		log.ErrorC("unable to get filter blueprint", err, logData)
+		if err == ErrVersionNotFound {
+			setErrorCode(w, err, statusUnprocessableEntity)
+			return
+		}
+		http.Error(w, err.Error(), http.StatusBadRequest)
+		return
+	}
+
+	if err = api.dataStore.AddFilterDimension(filterID, name, options, filterBlueprint.Dimensions); err != nil {
+		log.ErrorC("failed to add dimension to filter blueprint", err, logData)
+		setErrorCode(w, err)
+		return
+	}
+
+	setJSONContentType(w)
+	w.WriteHeader(http.StatusCreated)
+
+	log.Info("created new dimension for filter blueprint", logData)
+}
+
+func (api *FilterAPI) getFilterBlueprintDimensionOptions(w http.ResponseWriter, r *http.Request) {
+	vars := mux.Vars(r)
+	filterID := vars["filter_blueprint_id"]
+	name := vars["name"]
+	logData := log.Data{
+		"filter_blueprint_id": filterID,
+		"dimension":           name,
+	}
 	log.Info("get filter blueprint dimension options", logData)
 
 	filter, err := api.getFilter(r.Context(), filterID)
@@ -439,7 +361,6 @@
 		setErrorCode(w, err)
 		return
 	}
-	logData["dimension_options"] = dimensionOptions
 
 	var options []models.DimensionOption
 	dimensionFound := false
@@ -462,15 +383,11 @@
 		return
 	}
 
-	logData := log.Data{"filter_blueprint_id": filterID, "dimension_options": options}
+	logData["options"] = options
 
 	bytes, err := json.Marshal(options)
 	if err != nil {
-<<<<<<< HEAD
-		log.Error(err, logData)
-=======
 		log.ErrorC("failed to marshal filter blueprint dimension options into bytes", err, logData)
->>>>>>> 048d365d
 		http.Error(w, internalError, http.StatusInternalServerError)
 		return
 	}
@@ -479,20 +396,12 @@
 	w.WriteHeader(http.StatusOK)
 	_, err = w.Write(bytes)
 	if err != nil {
-<<<<<<< HEAD
-		log.Error(err, logData)
-=======
 		log.ErrorC("failed to write bytes for http response", err, logData)
->>>>>>> 048d365d
-		setErrorCode(w, err)
-		return
-	}
-
-<<<<<<< HEAD
+		setErrorCode(w, err)
+		return
+	}
+
 	log.Info("got dimension options", logData)
-=======
-	log.Info("got filtered blueprint", logData)
->>>>>>> 048d365d
 }
 
 func (api *FilterAPI) getFilterBlueprintDimensionOption(w http.ResponseWriter, r *http.Request) {
@@ -507,15 +416,9 @@
 	}
 	log.Info("get filter blueprint dimension option", logData)
 
-	logData := log.Data{"filter_blueprint_id": filterID, "dimension": name, "option": option}
-
 	filter, err := api.getFilter(r.Context(), filterID)
 	if err != nil {
-<<<<<<< HEAD
-		log.Error(err, log.Data{"filter_blueprint_id": filterID})
-=======
 		log.ErrorC("unable to get dimension option for filter blueprint", err, logData)
->>>>>>> 048d365d
 		setErrorCode(w, err)
 		return
 	}
@@ -548,11 +451,7 @@
 	setJSONContentType(w)
 	w.WriteHeader(http.StatusNoContent)
 
-<<<<<<< HEAD
 	log.Info("got dimension option", logData)
-=======
-	log.Info("got filtered blueprint", logData)
->>>>>>> 048d365d
 }
 
 func (api *FilterAPI) addFilterBlueprintDimensionOption(w http.ResponseWriter, r *http.Request) {
@@ -560,117 +459,72 @@
 	filterID := vars["filter_blueprint_id"]
 	name := vars["name"]
 	option := vars["option"]
-<<<<<<< HEAD
-
-	// get filter blueprint to retreive instance id
+	logData := log.Data{"filter_id": filterID, "dimension_name": name, "dimension_option": option}
+
 	filterBlueprint, err := api.getFilter(r.Context(), filterID)
 	if err != nil {
-		log.Error(err, log.Data{"filter_blueprint_id": filterID})
+		log.Error(err, logData)
 		setErrorCode(w, err)
 		return
 	}
 
 	if filterBlueprint.State == models.SubmittedState {
-		log.Error(errForbidden, log.Data{"filter_blueprint_id": filterID})
+		log.Error(errForbidden, logData)
 		setErrorCode(w, errForbidden, filterBlueprint.State)
 		return
 	}
 
-	// get instance to retrieve dataset id, edition and version
-	instance, err := api.datasetAPI.GetInstance(r.Context(), filterBlueprint.InstanceID)
-	if err != nil {
-		log.Error(err, log.Data{"filter_blueprint_id": filterID, "instance_id": filterBlueprint.InstanceID})
-		setErrorCode(w, err, statusUnprocessableEntity)
-		return
-	}
-=======
+	// FIXME - Once dataset API has an endpoint to check single option exists,
+	// refactor code below instead of creating an AddDimension object from the
+	// AddDimensionOption object (to be able to use checkNewFilterDimension method)
+	if err = api.checkNewFilterDimension(r.Context(), name, []string{option}, *filterBlueprint.Dataset); err != nil {
+		if err == ErrVersionNotFound {
+			log.ErrorC("failed to select valid version", err, logData)
+			setErrorCode(w, err, statusUnprocessableEntity)
+			return
+		}
+
+		if incorrectDimensionOptions.MatchString(err.Error()) {
+			log.ErrorC("failed to select valid filter dimension options", err, logData)
+			http.Error(w, err.Error(), http.StatusBadRequest)
+			return
+		}
+
+		if incorrectDimension.MatchString(err.Error()) {
+			log.ErrorC("failed to select valid filter dimension", err, logData)
+			setErrorCode(w, err, statusBadRequest)
+			return
+		}
+
+		log.ErrorC("failed to successfully check filter dimensions", err, logData)
+		setErrorCode(w, err)
+		return
+	}
+
+	if err := api.dataStore.AddFilterDimensionOption(filterID, name, option); err != nil {
+		log.ErrorC("failed to add dimension option to filter blueprint", err, logData)
+		setErrorCode(w, err)
+		return
+	}
+
+	setJSONContentType(w)
+	w.WriteHeader(http.StatusCreated)
+
+	log.Info("created new dimension option for filter blueprint", logData)
+}
+
+func (api *FilterAPI) removeFilterBlueprintDimensionOption(w http.ResponseWriter, r *http.Request) {
+	vars := mux.Vars(r)
+	filterID := vars["filter_blueprint_id"]
+	name := vars["name"]
+	option := vars["option"]
+
 	logData := log.Data{
 		"filter_blueprint_id": filterID,
 		"dimension":           name,
 		"option":              option,
 	}
-	log.Info("add filter blueprint dimension option", logData)
-
-	addDimensionOption := &models.AddDimensionOption{
-		FilterID: filterID,
-		Name:     name,
-		Option:   option,
-	}
-
-	// get filter blueprint to retreive version id
-	filterBlueprint, err := api.dataStore.GetFilter(addDimensionOption.FilterID)
-	if err != nil {
-		log.ErrorC("unable to get filter blueprint", err, logData)
-		setErrorCode(w, err, statusBadRequest)
-		return
-	}
-	logData["current_filter_blueprint"] = filterBlueprint
->>>>>>> 048d365d
-
-	logData := log.Data{"filter_id": filterID, "dimension_name": name, "dimension_option": option}
-
-	// FIXME - Once dataset API has an endpoint to check single option exists,
-	// refactor code below instead of creating an AddDimension object from the
-	// AddDimensionOption object (to be able to use checkNewFilterDimension method)
-<<<<<<< HEAD
-	if err = api.checkNewFilterDimension(r.Context(), name, []string{option}, instance); err != nil {
-		log.Error(err, logData)
-=======
-	addDimensionOptions := &models.AddDimension{
-		Name:    addDimensionOption.Name,
-		Options: []string{addDimensionOption.Option},
-	}
-	logData["dimension_options"] = addDimensionOptions
-
-	if err = api.checkNewFilterDimension(r.Context(), addDimensionOptions, *filterBlueprint.Dataset); err != nil {
-
-		if err == ErrVersionNotFound {
-			log.ErrorC("failed to select valid version", err, logData)
-			setErrorCode(w, err, statusUnprocessableEntity)
-			return
-		}
-
->>>>>>> 048d365d
-		if incorrectDimensionOptions.MatchString(err.Error()) {
-			log.ErrorC("failed to select valid filter dimension options", err, logData)
-			http.Error(w, err.Error(), http.StatusBadRequest)
-			return
-		}
-
-		if incorrectDimension.MatchString(err.Error()) {
-			log.ErrorC("failed to select valid filter dimension", err, logData)
-			setErrorCode(w, err, statusBadRequest)
-			return
-		}
-
-		log.ErrorC("failed to successfully check filter dimensions", err, logData)
-		setErrorCode(w, err)
-		return
-	}
-
-<<<<<<< HEAD
-	if err := api.dataStore.AddFilterDimensionOption(filterID, name, option); err != nil {
-		log.Error(err, logData)
-=======
-	if err := api.dataStore.AddFilterDimensionOption(addDimensionOption); err != nil {
-		log.ErrorC("failed to add dimension option to filter blueprint", err, logData)
->>>>>>> 048d365d
-		setErrorCode(w, err)
-		return
-	}
-
-	setJSONContentType(w)
-	w.WriteHeader(http.StatusCreated)
-
-	log.Info("created new dimension option for filter blueprint", logData)
-<<<<<<< HEAD
-}
-
-func (api *FilterAPI) removeFilterBlueprintDimensionOption(w http.ResponseWriter, r *http.Request) {
-	vars := mux.Vars(r)
-	filterID := vars["filter_blueprint_id"]
-	name := vars["name"]
-	option := vars["option"]
+	log.Info("remove filter blueprint dimension option", logData)
 
 	filterBlueprint, err := api.getFilter(r.Context(), filterID)
 	if err != nil {
@@ -688,8 +542,6 @@
 		}
 	}
 
-	logData := log.Data{"filter_blueprint_id": filterID, "dimension_name": name, "dimension_option": option}
-
 	if !hasDimension {
 		log.Error(errDimensionNotFound, logData)
 		setErrorCode(w, errDimensionNotFound)
@@ -703,7 +555,7 @@
 	}
 
 	if err = api.dataStore.RemoveFilterDimensionOption(filterID, name, option); err != nil {
-		log.Error(err, logData)
+		log.ErrorC("unable to remove dimension option from filter blueprint", err, logData)
 		setErrorCode(w, err)
 		return
 	}
@@ -712,8 +564,6 @@
 	w.WriteHeader(http.StatusOK)
 
 	log.Info("delete dimension option on filtered blueprint", logData)
-=======
->>>>>>> 048d365d
 }
 
 func (api *FilterAPI) updateFilterBlueprint(w http.ResponseWriter, r *http.Request) {
@@ -723,28 +573,17 @@
 	logData := log.Data{"filter_blueprint_id": filterID, "submitted": submitted}
 	log.Info("updating filter blueprint", logData)
 
-	const FilterSubmitted = "true"
 	filter, err := models.CreateFilter(r.Body)
 	if err != nil {
 		// When filter blueprint has query parameter `submitted` set to true then
 		// request can have an empty json in body for this PUT request
-<<<<<<< HEAD
-		if submitted != trueValue || err != models.ErrorNoData {
-			log.Error(err, log.Data{"filter_blueprint_id": filterID})
-=======
 		if submitted != FilterSubmitted || err != models.ErrorNoData {
 			log.ErrorC("unable to unmarshal request body", err, logData)
->>>>>>> 048d365d
 			http.Error(w, badRequest, http.StatusBadRequest)
 			return
 		}
 	}
 
-<<<<<<< HEAD
-	currentFilter, err := api.getFilter(r.Context(), filterID)
-	if err != nil {
-		log.Error(err, log.Data{"filter_blueprint_id": filterID})
-=======
 	filter.FilterID = filterID
 	logData["filter_update"] = filter
 
@@ -754,51 +593,35 @@
 		return
 	}
 
-	currentFilter, err := api.dataStore.GetFilter(filterID)
+	currentFilter, err := api.getFilter(r.Context(), filterID)
 	if err != nil {
 		log.ErrorC("unable to get filter blueprint", err, logData)
->>>>>>> 048d365d
-		setErrorCode(w, err)
-		return
-	}
+		setErrorCode(w, err)
+		return
+	}
+
 	logData["current_filter"] = currentFilter
 
-<<<<<<< HEAD
-	newFilter := currentFilter
-
-	//where the request provides a new instance id
-	if filter.InstanceID != "" {
-
-		// add version information from datasetAPI for new instance
-		var instance *models.Instance
-		instance, err = api.datasetAPI.GetInstance(r.Context(), filter.InstanceID)
-=======
 	newFilter, versionHasChanged := createNewFilter(filter, currentFilter)
 	logData["new_filter"] = newFilter
 
 	if versionHasChanged {
-		log.Info("finding instance id for filter after version change", logData)
+		log.Info("finding new version details for filter after version change", logData)
 		// add version information from datasetAPI for new version
 		version, err := api.datasetAPI.GetVersion(r.Context(), *newFilter.Dataset)
->>>>>>> 048d365d
 		if err != nil {
 			log.ErrorC("unable to retrieve version document", err, logData)
 			setErrorCode(w, err, statusBadRequest)
 			return
 		}
 
-<<<<<<< HEAD
 		newFilter.Published = false
-		if instance.State == "published" {
+		if version.State == "published" {
 			newFilter.Published = true
 		}
 
-		newFilter.InstanceID = filter.InstanceID
-		newFilter.Links.Version.HRef = instance.Links.Version.HRef
-=======
 		newFilter.InstanceID = version.ID
 		newFilter.Links.Version.HRef = version.Links.Self.HRef
->>>>>>> 048d365d
 
 		// Check existing dimensions work for new version
 		if err = api.checkFilterOptions(r.Context(), newFilter, version); err != nil {
@@ -815,11 +638,7 @@
 		return
 	}
 
-<<<<<<< HEAD
-	if submitted == trueValue {
-=======
 	if submitted == FilterSubmitted {
->>>>>>> 048d365d
 		outputFilter := newFilter
 
 		// Create filter output resource and use id to pass into kafka
@@ -883,14 +702,10 @@
 	vars := mux.Vars(r)
 	filterOutputID := vars["filter_output_id"]
 
-<<<<<<< HEAD
-	filterOutput, err := api.getOutput(r.Context(), filterOutputID)
-=======
 	logData := log.Data{"filter_output_id": filterOutputID}
 	log.Info("getting filter output", logData)
 
-	filterOutput, err := api.dataStore.GetFilterOutput(filterOutputID)
->>>>>>> 048d365d
+	filterOutput, err := api.getOutput(r.Context(), filterOutputID)
 	if err != nil {
 		log.ErrorC("unable to get filter output", err, logData)
 		setErrorCode(w, err)
@@ -921,20 +736,13 @@
 	vars := mux.Vars(r)
 	filterOutputID := vars["filter_output_id"]
 
-<<<<<<< HEAD
-	if r.Context().Value(internalTokenKey) != true {
-		err := errors.New("Not authorised")
-		log.Error(err, log.Data{"filter_output_id": filterOutputID})
-		setErrorCode(w, errNoHeader)
-=======
 	logData := log.Data{"filter_output_id": filterOutputID}
 	log.Info("updating filter output", logData)
 
-	if r.Context().Value(internalToken) != true {
+	if r.Context().Value(string(internalTokenKey)) != true {
 		err := errors.New("Not authorised")
 		log.ErrorC("failed to update filter output", err, logData)
 		setErrorCode(w, errNoAuthHeader)
->>>>>>> 048d365d
 		return
 	}
 
@@ -947,11 +755,7 @@
 	logData["filter_output"] = filterOutput
 
 	if err = filterOutput.ValidateFilterOutputUpdate(); err != nil {
-<<<<<<< HEAD
-		log.Error(err, log.Data{"filter_output": filterOutput})
-=======
 		log.ErrorC("filter output failed validation", err, logData)
->>>>>>> 048d365d
 		http.Error(w, err.Error(), http.StatusForbidden)
 		return
 	}
@@ -1006,53 +810,18 @@
 		filterOutput.Dimensions[i].URL = ""
 	}
 
-<<<<<<< HEAD
 	if newFilter.Published {
 		filterOutput.Published = true
 	}
 
-	api.dataStore.CreateFilterOutput(&filterOutput)
-
-	api.outputQueue.Queue(&filterOutput)
-=======
-	err := api.dataStore.CreateFilterOutput(&filterOutput)
-	if err != nil {
+	if err := api.dataStore.CreateFilterOutput(&filterOutput); err != nil {
 		log.ErrorC("unable to create filter output", err, log.Data{"filter_output": filterOutput})
 		return models.Filter{}, err
 	}
->>>>>>> 048d365d
 
 	return filterOutput, api.outputQueue.Queue(&filterOutput)
 }
 
-<<<<<<< HEAD
-=======
-func (api *FilterAPI) removeFilterBlueprintDimensionOption(w http.ResponseWriter, r *http.Request) {
-	vars := mux.Vars(r)
-	filterID := vars["filter_blueprint_id"]
-	name := vars["name"]
-	option := vars["option"]
-	logData := log.Data{
-		"filter_blueprint_id": filterID,
-		"dimension":           name,
-		"option":              option,
-	}
-	log.Info("remove filter blueprint dimension option", logData)
-
-	err := api.dataStore.RemoveFilterDimensionOption(filterID, name, option)
-	if err != nil {
-		log.ErrorC("unable to remove dimension option from filter blueprint", err, logData)
-		setErrorCode(w, err)
-		return
-	}
-
-	setJSONContentType(w)
-	w.WriteHeader(http.StatusOK)
-
-	log.Info("delete filtered blueprint", logData)
-}
-
->>>>>>> 048d365d
 func (api *FilterAPI) getFilterOutputPreview(w http.ResponseWriter, r *http.Request) {
 	vars := mux.Vars(r)
 	filterID := vars["filter_output_id"]
@@ -1073,29 +842,20 @@
 			return
 		}
 	}
-<<<<<<< HEAD
+	logData["limit"] = limit
 
 	filterOutput, err := api.getOutput(r.Context(), filterID)
-=======
-	logData["limit"] = limit
-
-	filterOutput, err := api.dataStore.GetFilterOutput(filterID)
->>>>>>> 048d365d
 	if err != nil {
 		log.ErrorC("failed to find filter output", err, logData)
 		setErrorCode(w, err)
 		return
 	}
+
 	logData["filter_output_dimensions"] = filterOutput.Dimensions
 
 	if len(filterOutput.Dimensions) == 0 {
-<<<<<<< HEAD
-		log.Error(errDimensionBadRequest, log.Data{"filter_output_id": filterID, "limit": limit})
-		setErrorCode(w, errDimensionBadRequest)
-=======
 		log.ErrorC("no dimensions are present in the filter", errMissingDimensions, logData)
 		http.Error(w, "no dimensions are present in the filter", http.StatusBadRequest)
->>>>>>> 048d365d
 		return
 	}
 
@@ -1125,7 +885,6 @@
 	log.Info("preview filter output", logData)
 }
 
-<<<<<<< HEAD
 func (api *FilterAPI) getFilter(ctx context.Context, filterID string) (*models.Filter, error) {
 	filter, err := api.dataStore.GetFilter(filterID)
 	if err != nil {
@@ -1140,14 +899,14 @@
 
 	log.Info("unauthenticated request to access unpublished filter", log.Data{"filter_blueprint": filter})
 
-	instance, err := api.datasetAPI.GetInstance(ctx, filter.InstanceID)
-	if err != nil {
-		log.Error(errors.New("failed to retrieve instance from dataset api"), log.Data{"filter_blueprint": filter})
+	version, err := api.datasetAPI.GetVersion(ctx, *filter.Dataset)
+	if err != nil {
+		log.Error(errors.New("failed to retrieve version from dataset api"), log.Data{"filter_blueprint": filter})
 		return nil, errNotFound
 	}
 
-	//instance has been published since filter was last requested, so update filter and return
-	if instance.State == publishedState {
+	//version has been published since filter was last requested, so update filter and return
+	if version.State == publishedState {
 		filter.Published = true
 		if err := api.dataStore.UpdateFilter(filter); err != nil {
 			log.Error(err, log.Data{"filter_id": filterID})
@@ -1196,13 +955,10 @@
 	return nil, errFilterOutputNotFound
 }
 
-func (api *FilterAPI) checkFilterOptions(ctx context.Context, newFilter *models.Filter, instance *models.Instance) error {
-=======
 func (api *FilterAPI) checkFilterOptions(ctx context.Context, newFilter *models.Filter, version *models.Version) error {
 	logData := log.Data{"new_filter": newFilter, "version": version.Version}
 	log.Info("check filter dimension options before calling api, see version number", logData)
 
->>>>>>> 048d365d
 	// Call dimensions list endpoint
 	datasetDimensions, err := api.datasetAPI.GetVersionDimensions(ctx, *newFilter.Dataset)
 	if err != nil {
@@ -1214,38 +970,27 @@
 	log.Info("dimensions retreived from dataset API", logData)
 
 	if err = models.ValidateFilterDimensions(newFilter.Dimensions, datasetDimensions); err != nil {
-<<<<<<< HEAD
-		log.Error(err, nil)
-=======
 		log.ErrorC("filter dimensions failed validation", err, logData)
->>>>>>> 048d365d
 		return err
 	}
 	log.Info("successfully validated filter dimensions", logData)
 
 	var incorrectDimensionOptions []string
 	for _, filterDimension := range newFilter.Dimensions {
+		localData := logData
+
 		// Call dimension options list endpoint
-<<<<<<< HEAD
-		var options *models.DatasetDimensionOptionResults
-		options, err = api.datasetAPI.GetVersionDimensionOptions(ctx, instance.Links.Dataset.ID, instance.Links.Edition.ID, instance.Links.Version.ID, filterDimension.Name)
-=======
 		datasetDimensionOptions, err := api.datasetAPI.GetVersionDimensionOptions(ctx, *newFilter.Dataset, filterDimension.Name)
->>>>>>> 048d365d
 		if err != nil {
-			logData["dimension"] = filterDimension
-			log.ErrorC("failed to retreive a list of dimension options from dataset API", err, logData)
+			localData["dimension"] = filterDimension
+			log.ErrorC("failed to retreive a list of dimension options from dataset API", err, localData)
 			return err
 		}
-		logData["dimension_options"] = datasetDimensionOptions
-
-<<<<<<< HEAD
-		log.Info("dimension options retreived from dataset API", log.Data{"dimension": filterDimension, "dataset_dimension_option": options})
-=======
-		log.Info("dimension options retreived from dataset API", logData)
->>>>>>> 048d365d
-
-		incorrectOptions := models.ValidateFilterDimensionOptions(filterDimension.Options, options)
+		localData["dimension_options"] = datasetDimensionOptions
+
+		log.Info("dimension options retreived from dataset API", localData)
+
+		incorrectOptions := models.ValidateFilterDimensionOptions(filterDimension.Options, datasetDimensionOptions)
 		if incorrectOptions != nil {
 			incorrectDimensionOptions = append(incorrectDimensionOptions, incorrectOptions...)
 		}
@@ -1261,23 +1006,14 @@
 	return nil
 }
 
-<<<<<<< HEAD
-func (api *FilterAPI) checkNewFilterDimension(ctx context.Context, name string, options []string, instance *models.Instance) error {
-	// FIXME - We should be calling dimension endpoint on dataset API to check if
-	// dimension exists but this endpoint doesn't exist yet so call dimension
-	// list endpoint and iterate over items to find if dimension exists
-
-	datasetDimensions, err := api.datasetAPI.GetVersionDimensions(ctx, instance.Links.Dataset.ID, instance.Links.Edition.ID, instance.Links.Version.ID)
-=======
-func (api *FilterAPI) checkNewFilterDimension(ctx context.Context, newDimension *models.AddDimension, dataset models.Dataset) error {
-	logData := log.Data{"new_dimension": newDimension, "dataset": dataset}
+func (api *FilterAPI) checkNewFilterDimension(ctx context.Context, name string, options []string, dataset models.Dataset) error {
+	logData := log.Data{"dimension_name": name, "dimension_options": options, "dataset": dataset}
 	log.Info("check filter dimensions and dimension options before calling api, see version number", logData)
 
 	// FIXME - We should be calling dimension endpoint on dataset API to check if
 	// dimension exists but this endpoint doesn't exist yet so call dimension
 	// list endpoint and iterate over items to find if dimension exists
 	datasetDimensions, err := api.datasetAPI.GetVersionDimensions(ctx, dataset)
->>>>>>> 048d365d
 	if err != nil {
 		log.ErrorC("failed to retreive a list of dimensions from the dataset API", err, logData)
 		return err
@@ -1289,11 +1025,7 @@
 	}
 
 	if err = models.ValidateFilterDimensions([]models.Dimension{dimension}, datasetDimensions); err != nil {
-<<<<<<< HEAD
-		log.Error(err, nil)
-=======
 		log.ErrorC("filter dimensions failed validation", err, logData)
->>>>>>> 048d365d
 		return err
 	}
 
@@ -1389,17 +1121,10 @@
 	case "Bad request":
 		http.Error(w, "Bad request", http.StatusBadRequest)
 		return
-<<<<<<< HEAD
-	case errNoHeader.Error():
-		http.Error(w, "resource not found", http.StatusNotFound)
-		return
-	case errUnauthorised.Error():
-=======
 	case errNoAuthHeader.Error():
 		http.Error(w, "resource not found", http.StatusNotFound)
 		return
 	case errAuth.Error():
->>>>>>> 048d365d
 		http.Error(w, "resource not found", http.StatusNotFound)
 		return
 	default:
