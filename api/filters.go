--- conflicted
+++ resolved
@@ -15,16 +15,12 @@
 	"strconv"
 
 	"regexp"
+	"time"
 
 	"github.com/ONSdigital/dp-filter-api/filters"
 	"github.com/ONSdigital/go-ns/common"
 	"github.com/ONSdigital/go-ns/handlers/requestID"
 	"github.com/satori/go.uuid"
-<<<<<<< HEAD
-=======
-	"regexp"
-	"time"
->>>>>>> 673f332f
 )
 
 var (
@@ -581,16 +577,13 @@
 	case filters.ErrBadRequest:
 		http.Error(w, badRequest, http.StatusBadRequest)
 		return
-<<<<<<< HEAD
 	case filters.ErrFilterBlueprintConflict:
 		fallthrough
 	case filters.ErrFilterOutputConflict:
 		http.Error(w, err.Error(), http.StatusConflict)
-=======
 	case filters.ErrInternalError:
 		http.Error(w, err.Error(), http.StatusInternalServerError)
 		return
->>>>>>> 673f332f
 
 	default:
 
