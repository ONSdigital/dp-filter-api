package api

import (
	"context"
	"encoding/json"
	"errors"
	"net/http"
	"regexp"

	"github.com/ONSdigital/dp-filter-api/models"
	"github.com/ONSdigital/go-ns/log"
	"github.com/gorilla/mux"

	"fmt"

	"strconv"

	uuid "github.com/satori/go.uuid"
)

var (
	internalError             = "Failed to process the request due to an internal error"
	badRequest                = "Bad request - Invalid request body"
	unauthorised              = "Unauthorised, request lacks valid authentication credentials"
<<<<<<< HEAD
	forbidden                 = "Forbidden, the filter output has been locked as it has been submitted to be processed"
	statusBadRequest          = "bad request"
	statusUnprocessableEntity = "unprocessable entity"
	errNotFound               = errors.New("Not found")
	errForbidden              = errors.New("Forbidden")
	errDimensionBadRequest    = errors.New("Bad request - filter dimension not found")
	errDimensionNotFound      = errors.New("Dimension not found")
	errOptionNotFound         = errors.New("Option not found")

	incorrectDimensionOptions = regexp.MustCompile("Bad request - incorrect dimension")
=======
	statusBadRequest          = "Bad request"
	statusUnprocessableEntity = "Unprocessable entity"
	incorrectDimensionOptions = regexp.MustCompile("Bad request - incorrect dimension options chosen")
	authError                 = errors.New(unauthorised)
	noAuthHeaderError         = errors.New("No auth header provided")
>>>>>>> 18b464f2
)

func (api *FilterAPI) addFilterBlueprint(w http.ResponseWriter, r *http.Request) {
	submitted := r.FormValue("submitted")

	newFilter, err := models.CreateFilter(r.Body)
	if err != nil {
		log.Error(err, nil)
		http.Error(w, badRequest, http.StatusBadRequest)
		return
	}

	// Create unique id
	newFilter.FilterID = uuid.NewV4().String()

	if err = newFilter.ValidateFilterBlueprint(); err != nil {
		log.Error(err, nil)
		http.Error(w, badRequest, http.StatusBadRequest)
		return
	}

	// add version information from datasetAPI
	instance, err := api.datasetAPI.GetInstance(r.Context(), newFilter.InstanceID)
	if err != nil {
		log.Error(err, log.Data{"new_filter": newFilter})
		setErrorCode(w, err)
		return
	}

	if instance.State != publishedState && r.Context().Value(internalToken) != true {
		log.Info("unauthenticated request to filter unpublished instance", log.Data{"instance": newFilter.InstanceID, "state": instance.State})
		http.Error(w, badRequest, http.StatusBadRequest)
		return
	}

	if instance.State == publishedState {
		newFilter.Published = true
	}

	if err = api.checkFilterOptions(r.Context(), newFilter, instance); err != nil {
		http.Error(w, err.Error(), http.StatusBadRequest)
		return
	}

	links := models.LinkMap{
		Dimensions: models.LinkObject{
			HRef: fmt.Sprintf("%s/filters/%s/dimensions", api.host, newFilter.FilterID),
		},
		Self: models.LinkObject{
			HRef: fmt.Sprintf("%s/filters/%s", api.host, newFilter.FilterID),
		},
		Version: instance.Links.Version,
	}

	newFilter.Links = links

	_, err = api.dataStore.AddFilter(api.host, newFilter)
	if err != nil {
		log.Error(err, log.Data{"new_filter": newFilter})
		setErrorCode(w, err)
		return
	}

	if submitted == "true" {
		// Create filter output resource and use id to pass into kafka
		filterOutput := api.createFilterOutputResource(newFilter, newFilter.FilterID)
		log.Info("filter output id sent in message to kafka", log.Data{"filter_output_id": filterOutput.FilterID})

		newFilter.Links = links
		newFilter.Links.FilterOutput.HRef = filterOutput.Links.Self.HRef
		newFilter.Links.FilterOutput.ID = filterOutput.FilterID
	}

	bytes, err := json.Marshal(newFilter)
	if err != nil {
		log.Error(err, log.Data{"new_filter": newFilter})
		setErrorCode(w, err)
		return
	}

	setJSONContentType(w)
	w.WriteHeader(http.StatusCreated)
	_, err = w.Write(bytes)
	if err != nil {
		log.Error(err, log.Data{"new_filter": newFilter})
		setErrorCode(w, err)
		return
	}

	log.Info("created new filter blueprint", log.Data{"filter_blueprint": newFilter})
}

func (api *FilterAPI) getFilterBlueprint(w http.ResponseWriter, r *http.Request) {
	vars := mux.Vars(r)
	filterID := vars["filter_blueprint_id"]

	filterBlueprint, err := api.getFilter(filterID, r.Context())
	if err != nil {
		log.Error(err, log.Data{"filter_id": filterID})
		setErrorCode(w, err)
		return
	}

	filterBlueprint.Dimensions = nil

	bytes, err := json.Marshal(filterBlueprint)
	if err != nil {
		log.Error(err, log.Data{"filter_id": filterID})
		http.Error(w, internalError, http.StatusInternalServerError)
		return
	}

	setJSONContentType(w)
	w.WriteHeader(http.StatusOK)
	_, err = w.Write(bytes)
	if err != nil {
		log.Error(err, log.Data{"filter_blueprint": filterBlueprint})
		setErrorCode(w, err)
		return
	}

	log.Info("got filtered blueprint", log.Data{"filter_id": filterID, "filter_blueprint": filterBlueprint})
}

func (api *FilterAPI) getFilterBlueprintDimensions(w http.ResponseWriter, r *http.Request) {
	vars := mux.Vars(r)
	filterID := vars["filter_blueprint_id"]

	filter, err := api.getFilter(filterID, r.Context())
	if err != nil {
		log.Error(err, log.Data{"filter_blueprint_id": filterID})
		setErrorCode(w, err)
		return
	}

	if len(filter.Dimensions) == 0 {
		log.Error(errDimensionNotFound, log.Data{"filter_blueprint_id": filterID})
		setErrorCode(w, errDimensionNotFound)
		return
	}

	bytes, err := json.Marshal(filter.Dimensions)
	if err != nil {
		log.Error(err, log.Data{"filter_blueprint_id": filterID})
		http.Error(w, internalError, http.StatusInternalServerError)
		return
	}

	setJSONContentType(w)
	w.WriteHeader(http.StatusOK)
	_, err = w.Write(bytes)
	if err != nil {
		log.Error(err, log.Data{"filter_blueprint_id": filterID, "dimensions": filter.Dimensions})
		setErrorCode(w, err)
		return
	}

	log.Info("got filtered blueprint", log.Data{"filter_blueprint_id": filterID, "dimensions": filter.Dimensions})
}

func (api *FilterAPI) getFilterBlueprintDimension(w http.ResponseWriter, r *http.Request) {
	vars := mux.Vars(r)
	filterID := vars["filter_blueprint_id"]
	name := vars["name"]

	if _, err := api.getFilter(filterID, r.Context()); err != nil {
		log.Error(err, log.Data{"filter_blueprint_id": filterID})
		setErrorCode(w, err)
		return
	}

	if err := api.dataStore.GetFilterDimension(filterID, name); err != nil {
		log.Error(err, log.Data{"filter_blueprint_id": filterID, "dimension": name})
		setErrorCode(w, err)
		return
	}

	setJSONContentType(w)
	w.WriteHeader(http.StatusNoContent)

	log.Info("got filtered blueprint", log.Data{"filter_blueprint_id": filterID, "dimension": name})
}

func (api *FilterAPI) removeFilterBlueprintDimension(w http.ResponseWriter, r *http.Request) {
	vars := mux.Vars(r)
	filterID := vars["filter_blueprint_id"]
	name := vars["name"]

	filter, err := api.getFilter(filterID, r.Context())
	if err != nil {
		log.Error(err, log.Data{"filter_blueprint_id": filterID})
		setErrorCode(w, err)
		return
	}

	if filter.State == models.SubmittedState {
		log.Error(errForbidden, log.Data{"filter_blueprint_id": filterID})
		setErrorCode(w, errForbidden)
		return
	}

	if err := api.dataStore.RemoveFilterDimension(filterID, name); err != nil {
		log.Error(err, log.Data{"filter_blueprint_id": filterID, "dimension": name})
		setErrorCode(w, err)
		return
	}

	setJSONContentType(w)
	w.WriteHeader(http.StatusOK)

	log.Info("delete filtered blueprint", log.Data{"filter_blueprint_id": filterID, "dimension": name})
}

func (api *FilterAPI) addFilterBlueprintDimension(w http.ResponseWriter, r *http.Request) {
	vars := mux.Vars(r)
	filterID := vars["filter_blueprint_id"]
	name := vars["name"]

	options, err := models.CreateDimensionOptions(r.Body)
	if err != nil {
		log.Error(err, nil)
		http.Error(w, badRequest, http.StatusBadRequest)
		return
	}

	// get filter blueprint to retreive instance id
	filter, err := api.getFilter(filterID, r.Context())
	if err != nil {
		log.Error(err, log.Data{"filter_blueprint_id": filterID})
		setErrorCode(w, err)
		return
	}

	if filter.State == models.SubmittedState {
		log.Error(errForbidden, log.Data{"filter_blueprint_id": filterID})
		setErrorCode(w, errForbidden)
		return
	}

	// get instance to retrieve dataset id, edition and version
	instance, err := api.datasetAPI.GetInstance(r.Context(), filter.InstanceID)
	if err != nil {
		log.Error(err, log.Data{"filter_blueprint_id": filterID, "instance_id": filter.InstanceID})
		setErrorCode(w, err, statusUnprocessableEntity)
		return
	}

	if err = api.checkNewFilterDimension(r.Context(), name, options, instance); err != nil {
		log.Error(err, nil)
		http.Error(w, err.Error(), http.StatusBadRequest)
		return
	}

	if err = api.dataStore.AddFilterDimension(filterID, name, options, filter.Dimensions); err != nil {
		log.Error(err, log.Data{"dimension_name": name, "dimension_options": options})
		setErrorCode(w, err)
		return
	}

	setJSONContentType(w)
	w.WriteHeader(http.StatusCreated)

	log.Info("created new dimension for filter blueprint", log.Data{"dimension_name": name, "dimension_options": options})
}

func (api *FilterAPI) getFilterBlueprintDimensionOptions(w http.ResponseWriter, r *http.Request) {
	vars := mux.Vars(r)
	filterID := vars["filter_blueprint_id"]
	name := vars["name"]

	filter, err := api.getFilter(filterID, r.Context())
	if err != nil {
		log.Error(err, log.Data{"filter_blueprint_id": filterID})
		setErrorCode(w, err)
		return
	}

	var options []models.DimensionOption
	for _, dimension := range filter.Dimensions {

		if dimension.Name == name {
			for _, option := range dimension.Options {
				url := fmt.Sprintf("%s/filter/%s/dimensions/%s/option/%s", api.host, filterID, dimension.Name, option)
				dimensionOption := models.DimensionOption{Option: option, DimensionOptionURL: url}
				options = append(options, dimensionOption)
			}

		}
	}

	if len(options) == 0 {
		log.Error(errDimensionNotFound, log.Data{"filter_blueprint_id": filterID, "dimension_name": name})
		setErrorCode(w, errDimensionNotFound)
		return
	}

	logData := log.Data{"filter_blueprint_id": filterID, "dimension_options": options}

	bytes, err := json.Marshal(options)
	if err != nil {
		log.Error(err, logData)
		http.Error(w, internalError, http.StatusInternalServerError)
		return
	}

	setJSONContentType(w)
	w.WriteHeader(http.StatusOK)
	_, err = w.Write(bytes)
	if err != nil {
		log.Error(err, logData)
		setErrorCode(w, err)
		return
	}

	log.Info("got dimension options", logData)
}

func (api *FilterAPI) getFilterBlueprintDimensionOption(w http.ResponseWriter, r *http.Request) {
	vars := mux.Vars(r)
	filterID := vars["filter_blueprint_id"]
	name := vars["name"]
	option := vars["option"]

	logData := log.Data{"filter_blueprint_id": filterID, "dimension": name, "option": option}

	filter, err := api.getFilter(filterID, r.Context())
	if err != nil {
		log.Error(err, log.Data{"filter_blueprint_id": filterID})
		setErrorCode(w, err)
		return
	}

	found := false
	for _, d := range filter.Dimensions {
		if d.Name == name {
			for _, o := range d.Options {
				if o == option {
					found = true
				}
			}
		}
	}

	if !found {
		log.Error(errOptionNotFound, logData)
		setErrorCode(w, errOptionNotFound)
		return
	}

	setJSONContentType(w)
	w.WriteHeader(http.StatusNoContent)

	log.Info("got dimension option", logData)
}

func (api *FilterAPI) addFilterBlueprintDimensionOption(w http.ResponseWriter, r *http.Request) {
	vars := mux.Vars(r)
	filterID := vars["filter_blueprint_id"]
	name := vars["name"]
	option := vars["option"]

	// get filter blueprint to retreive instance id
	filterBlueprint, err := api.getFilter(filterID, r.Context())
	if err != nil {
		log.Error(err, log.Data{"filter_blueprint_id": filterID})
		setErrorCode(w, err)
		return
	}

	if filterBlueprint.State == models.SubmittedState {
		log.Error(errForbidden, log.Data{"filter_blueprint_id": filterID})
		setErrorCode(w, errForbidden, filterBlueprint.State)
		return
	}

	// get instance to retrieve dataset id, edition and version
	instance, err := api.datasetAPI.GetInstance(r.Context(), filterBlueprint.InstanceID)
	if err != nil {
		log.Error(err, log.Data{"filter_blueprint_id": filterID, "instance_id": filterBlueprint.InstanceID})
		setErrorCode(w, err, statusUnprocessableEntity)
		return
	}

	logData := log.Data{"filter_id": filterID, "dimension_name": name, "dimension_option": option}

	// FIXME - Once dataset API has an endpoint to check single option exists,
	// refactor code below instead of creating an AddDimension object from the
	// AddDimensionOption object (to be able to use checkNewFilterDimension method)
	if err = api.checkNewFilterDimension(r.Context(), name, []string{option}, instance); err != nil {
		log.Error(err, logData)
		if incorrectDimensionOptions.MatchString(err.Error()) {
			http.Error(w, err.Error(), http.StatusBadRequest)
			return
		}
		setErrorCode(w, err, statusBadRequest)
		return
	}

	if err := api.dataStore.AddFilterDimensionOption(filterID, name, option); err != nil {
		log.Error(err, logData)
		setErrorCode(w, err)
		return
	}

	setJSONContentType(w)
	w.WriteHeader(http.StatusCreated)

	log.Info("created new dimension option for filter blueprint", logData)
}

func (api *FilterAPI) removeFilterBlueprintDimensionOption(w http.ResponseWriter, r *http.Request) {
	vars := mux.Vars(r)
	filterID := vars["filter_blueprint_id"]
	name := vars["name"]
	option := vars["option"]

	filterBlueprint, err := api.getFilter(filterID, r.Context())
	if err != nil {
		log.Error(err, log.Data{"filter_id": filterID})
		setErrorCode(w, err)
		return
	}

	// Check if dimension exists
	var hasDimension bool
	for _, dimension := range filterBlueprint.Dimensions {
		if dimension.Name == name {
			hasDimension = true
			break
		}
	}

	logData := log.Data{"filter_blueprint_id": filterID, "dimension_name": name, "dimension_option": option}

	if !hasDimension {
		log.Error(errDimensionNotFound, logData)
		setErrorCode(w, errDimensionNotFound)
		return
	}

	if filterBlueprint.State == models.SubmittedState {
		log.Error(errForbidden, logData)
		setErrorCode(w, errForbidden)
		return
	}

	if err = api.dataStore.RemoveFilterDimensionOption(filterID, name, option); err != nil {
		log.Error(err, logData)
		setErrorCode(w, err)
		return
	}

	setJSONContentType(w)
	w.WriteHeader(http.StatusOK)

	log.Info("delete dimension option on filtered blueprint", logData)
}

func (api *FilterAPI) updateFilterBlueprint(w http.ResponseWriter, r *http.Request) {
	vars := mux.Vars(r)
	filterID := vars["filter_blueprint_id"]
	var submitted string
	submitted = r.URL.Query().Get("submitted")

	filter, err := models.CreateFilter(r.Body)
	if err != nil {
		// When filter blueprint has query parameter `submitted` set to true then
		// request can have an empty json in body for this PUT request
		if submitted != "true" || err != models.ErrorNoData {
			log.Error(err, log.Data{"filter_blueprint_id": filterID})
			http.Error(w, badRequest, http.StatusBadRequest)
			return
		}
	}

	currentFilter, err := api.getFilter(filterID, r.Context())
	if err != nil {
		log.Error(err, log.Data{"filter_blueprint_id": filterID})
		setErrorCode(w, err)
		return
	}

	newFilter := currentFilter

	//where the request provides a new instance id
	if filter.InstanceID != "" {

		// add version information from datasetAPI for new instance
		instance, err := api.datasetAPI.GetInstance(r.Context(), newFilter.InstanceID)
		if err != nil {
			log.Error(err, log.Data{"new_filter": newFilter})
			setErrorCode(w, err, statusBadRequest)
			return
		}

		newFilter.Published = false
		if instance.State == "published" {
			newFilter.Published = true
		}

		newFilter.InstanceID = filter.InstanceID
		newFilter.Links.Version.HRef = instance.Links.Version.HRef

		// Check existing dimensions work for new instance
		if err = api.checkFilterOptions(r.Context(), newFilter, instance); err != nil {
			http.Error(w, err.Error(), http.StatusBadRequest)
			return
		}
	}

	if filter.Events.Error != nil {
		for _, errorEvent := range filter.Events.Error {
			newFilter.Events.Error = append(newFilter.Events.Error, errorEvent)
		}
	}

	if filter.Events.Info != nil {
		for _, infoEvent := range filter.Events.Info {
			newFilter.Events.Info = append(newFilter.Events.Info, infoEvent)
		}
	}

	err = api.dataStore.UpdateFilter(newFilter)
	if err != nil {
		log.Error(err, log.Data{"filter_blueprint": filter, "filter_blueprint_id": filterID})
		setErrorCode(w, err)
		return
	}

	if submitted == "true" {
		outputFilter := newFilter

		// Create filter output resource and use id to pass into kafka
		filterOutput := api.createFilterOutputResource(outputFilter, filterID)
		log.Info("filter output id sent in message to kafka", log.Data{"filter_output_id": filterOutput.FilterID})

		newFilter.Links.FilterOutput.HRef = filterOutput.Links.Self.HRef
		newFilter.Links.FilterOutput.ID = filterOutput.FilterID
	}

	bytes, err := json.Marshal(newFilter)
	if err != nil {
		log.Error(err, log.Data{"filter_blueprint": newFilter})
		setErrorCode(w, err)
		return
	}

	setJSONContentType(w)
	w.WriteHeader(http.StatusOK)
	_, err = w.Write(bytes)
	if err != nil {
		log.Error(err, log.Data{"filter_blueprint": newFilter})
		setErrorCode(w, err)
		return
	}

	log.Info("filter blueprint updated", log.Data{"filter_blueprint_id": filterID, "filter": newFilter})
}

func (api *FilterAPI) getFilterOutput(w http.ResponseWriter, r *http.Request) {
	vars := mux.Vars(r)
	filterOutputID := vars["filter_output_id"]

	filterOutput, err := api.getOutput(filterOutputID, r.Context())
	if err != nil {
		log.Error(err, log.Data{"filter_output_id": filterOutputID})
		setErrorCode(w, err)
		return
	}

	bytes, err := json.Marshal(filterOutput)
	if err != nil {
		log.Error(err, log.Data{"filter_id": filterOutputID})
		http.Error(w, internalError, http.StatusInternalServerError)
		return
	}

	setJSONContentType(w)
	w.WriteHeader(http.StatusOK)
	_, err = w.Write(bytes)
	if err != nil {
		log.Error(err, log.Data{"filter_output": filterOutput})
		setErrorCode(w, err)
		return
	}

	log.Info("got filtered output", log.Data{"filter_output_id": filterOutputID, "filter_output": filterOutput})
}

func (api *FilterAPI) updateFilterOutput(w http.ResponseWriter, r *http.Request) {
	vars := mux.Vars(r)
	filterOutputID := vars["filter_output_id"]

	if r.Context().Value(internalToken) != true {
		err := errors.New("Not authorised")
		log.Error(err, log.Data{"filter_output_id": filterOutputID})
		setErrorCode(w, noAuthHeaderError)
		return
	}

	filterOutput, err := models.CreateFilter(r.Body)
	if err != nil {
		log.Error(err, log.Data{"filter_output_id": filterOutputID})
		http.Error(w, badRequest, http.StatusBadRequest)
		return
	}

	if err := filterOutput.ValidateFilterOutputUpdate(); err != nil {
		log.Error(err, log.Data{"filter_output": filterOutput})
		http.Error(w, err.Error(), http.StatusForbidden)
		return
	}

	filterOutput.FilterID = filterOutputID

	// TODO check filter output resource for current downloads
	previousFilterOutput, err := api.dataStore.GetFilterOutput(filterOutputID)
	if err != nil {
		log.Error(err, log.Data{"filter_output": filterOutput})
		setErrorCode(w, err)
		return
	}

	updatedFilterOutput := checkFilterOutputQuery(previousFilterOutput, filterOutput)

	if err = api.dataStore.UpdateFilterOutput(updatedFilterOutput); err != nil {
		log.Error(err, log.Data{"filter_output": filterOutput})
		setErrorCode(w, err)
		return
	}

	setJSONContentType(w)
	w.WriteHeader(http.StatusOK)

	log.Info("got filtered blueprint", log.Data{"filter_output_id": filterOutputID, "filter_output": filterOutput})
}

func (api *FilterAPI) createFilterOutputResource(newFilter *models.Filter, filterBlueprintID string) models.Filter {
	filterOutput := *newFilter
	filterOutput.FilterID = uuid.NewV4().String()
	filterOutput.State = models.CreatedState
	filterOutput.Links.Self.HRef = fmt.Sprintf("%s/filter-outputs/%s", api.host, filterOutput.FilterID)
	filterOutput.Links.Dimensions.HRef = ""
	filterOutput.Links.FilterBlueprint.HRef = fmt.Sprintf("%s/filters/%s", api.host, filterBlueprintID)
	filterOutput.Links.FilterBlueprint.ID = filterBlueprintID

	// Clear out any event information to output document
	filterOutput.Events = models.Events{}

	// Downloads object should exist for filter output resource
	// even if it they are empty
	filterOutput.Downloads = &models.Downloads{
		CSV:  models.DownloadItem{},
		XLS:  models.DownloadItem{},
		JSON: models.DownloadItem{},
	}

	// Remove dimension url from output filter resource
	for i := range newFilter.Dimensions {
		filterOutput.Dimensions[i].URL = ""
	}

	if newFilter.Published {
		filterOutput.Published = true
	}

	api.dataStore.CreateFilterOutput(&filterOutput)

	api.outputQueue.Queue(&filterOutput)

	return filterOutput
}

func (api *FilterAPI) getFilterOutputPreview(w http.ResponseWriter, r *http.Request) {
	vars := mux.Vars(r)
	filterID := vars["filter_output_id"]
	requestedLimit := r.URL.Query().Get("limit")
	var limit = 20
	var err error

	if requestedLimit != "" {
		limit, err = strconv.Atoi(requestedLimit)
		if err != nil {
			log.Error(errors.New("requested limit is not a number"), log.Data{"filter_output_id": filterID, "limit": limit})
			http.Error(w, "requested limit is not a number", http.StatusBadRequest)
			return
		}
	}

	filterOutput, err := api.getOutput(filterID, r.Context())
	if err != nil {
		log.ErrorC("failed to find filter output", err, log.Data{"filter_output_id": filterID, "limit": limit})
		setErrorCode(w, err)
		return
	}

	if len(filterOutput.Dimensions) == 0 {
		log.Error(errDimensionBadRequest, log.Data{"filter_output_id": filterID, "limit": limit})
		setErrorCode(w, errDimensionBadRequest)
		return
	}

	data, err := api.preview.GetPreview(filterOutput, limit)
	if err != nil {
		log.ErrorC("failed to query the graph database", err, log.Data{"filter_output_id": filterID, "limit": limit})
		http.Error(w, "internal server error", http.StatusInternalServerError)
		return
	}

	bytes, err := json.Marshal(data)
	if err != nil {
		log.Error(err, log.Data{"filter_output_id": filterID, "limit": limit})
		http.Error(w, internalError, http.StatusInternalServerError)
		return
	}

	setJSONContentType(w)
	w.WriteHeader(http.StatusOK)
	_, err = w.Write(bytes)
	if err != nil {
		log.Error(err, log.Data{"filter_id": filterID, "limit": limit})
		setErrorCode(w, err)
		return
	}

	log.Info("preview filter output", log.Data{"filter_output_id": filterID, "limit": limit, "dimensions": filterOutput.Dimensions})
}

func (api *FilterAPI) getFilter(filterID string, ctx context.Context) (*models.Filter, error) {
	filter, err := api.dataStore.GetFilter(filterID)
	if err != nil {
		log.Error(err, log.Data{"filter_blueprint_id": filterID})
		return nil, err
	}

	//only return the filter if it is for published data or via authenticated request
	if filter.Published || ctx.Value(internalToken) == true {
		return filter, nil
	}

	log.Info("unauthenticated request to access unpublished filter", log.Data{"filter_blueprint": filter})

	instance, err := api.datasetAPI.GetInstance(ctx, filter.InstanceID)
	if err != nil {
		log.Error(errors.New("failed to retrieve instance from dataset api"), log.Data{"filter_blueprint": filter})
		return nil, errNotFound
	}

	//instance has been published since filter was last requested, so update filter and return
	if instance.State == publishedState {
		filter.Published = true
		if err := api.dataStore.UpdateFilter(filter); err != nil {
			log.Error(err, log.Data{"filter_id": filterID})
			return nil, errNotFound
		}

		return filter, nil
	}

	return nil, errNotFound
}

func (api *FilterAPI) getOutput(filterID string, ctx context.Context) (*models.Filter, error) {
	output, err := api.dataStore.GetFilterOutput(filterID)
	if err != nil {
		log.Error(err, log.Data{"filter_blueprint_id": filterID})
		return nil, err
	}

	errFilterOutputNotFound := errors.New("Filter output not found")

	//only return the filter if it is for published data or via authenticated request
	if output.Published || ctx.Value(internalToken) == true {
		return output, nil
	}

	log.Info("unauthenticated request to access unpublished filter output", log.Data{"filter_output": output})

	filter, err := api.getFilter(output.Links.FilterBlueprint.ID, ctx)
	if err != nil {
		log.Error(errors.New("failed to retrieve filter blueprint"), log.Data{"filter_output": output, "filter_blueprint_id": output.Links.FilterBlueprint.ID})
		return nil, errFilterOutputNotFound
	}

	//filter has been published since output was last requested, so update output and return
	if filter.Published {
		output.Published = true
		if err := api.dataStore.UpdateFilterOutput(output); err != nil {
			log.Error(err, log.Data{"filter_output_id": output.FilterID})
			return nil, errFilterOutputNotFound
		}

		return output, nil
	}

	return nil, errFilterOutputNotFound
}

func (api *FilterAPI) checkFilterOptions(ctx context.Context, newFilter *models.Filter, instance *models.Instance) error {
	// Call dimensions list endpoint
	datasetDimensions, err := api.datasetAPI.GetVersionDimensions(ctx, instance.Links.Dataset.ID, instance.Links.Edition.ID, instance.Links.Version.ID)
	if err != nil {
		log.ErrorC("failed to retreive a list of dimensions from the dataset API", err, log.Data{"new_filter": newFilter, "instance": instance})
		return err
	}

	log.Info("dimensions retreived from dataset API", log.Data{"dataset_dimensions": datasetDimensions})

	if err := models.ValidateFilterDimensions(newFilter.Dimensions, datasetDimensions); err != nil {
		log.Error(err, nil)
		return err
	}

	log.Info("successfully validated filter dimensions", log.Data{"filter_dimensions": newFilter.Dimensions})

	var incorrectDimensionOptions []string
	for _, filterDimension := range newFilter.Dimensions {
		// Call dimension options list endpoint
		datasetDimensionOptions, err := api.datasetAPI.GetVersionDimensionOptions(ctx, instance.Links.Dataset.ID, instance.Links.Edition.ID, instance.Links.Version.ID, filterDimension.Name)
		if err != nil {
			log.ErrorC("failed to retreive a list of dimension options from dataset API", err, log.Data{"new_filter": newFilter, "filter_dimension": filterDimension})
			return err
		}

		log.Info("dimension options retreived from dataset API", log.Data{"dimension": filterDimension, "dataset_dimension_option": datasetDimensionOptions})

		incorrectOptions := models.ValidateFilterDimensionOptions(filterDimension.Options, datasetDimensionOptions)
		if incorrectOptions != nil {
			incorrectDimensionOptions = append(incorrectDimensionOptions, incorrectOptions...)
		}
	}

	if incorrectDimensionOptions != nil {
		err = fmt.Errorf("Bad request - incorrect dimension options chosen: %v", incorrectDimensionOptions)
		log.ErrorC("incorrect dimension options chosen", err, log.Data{"dimension_options": incorrectDimensionOptions})
		return err
	}

	return nil
}

func (api *FilterAPI) checkNewFilterDimension(ctx context.Context, name string, options []string, instance *models.Instance) error {
	// FIXME - We should be calling dimension endpoint on dataset API to check if
	// dimension exists but this endpoint doesn't exist yet so call dimension
	// list endpoint and iterate over items to find if dimension exists

	datasetDimensions, err := api.datasetAPI.GetVersionDimensions(ctx, instance.Links.Dataset.ID, instance.Links.Edition.ID, instance.Links.Version.ID)
	if err != nil {
		log.ErrorC("failed to retreive a list of dimensions from the dataset API", err, log.Data{"instance": instance})
		return err
	}

	dimension := models.Dimension{
		Name:    name,
		Options: options,
	}

	if err := models.ValidateFilterDimensions([]models.Dimension{dimension}, datasetDimensions); err != nil {
		log.Error(err, nil)
		return err
	}

	// Call dimension options endpoint
	datasetDimensionOptions, err := api.datasetAPI.GetVersionDimensionOptions(ctx, instance.Links.Dataset.ID, instance.Links.Edition.ID, instance.Links.Version.ID, dimension.Name)
	if err != nil {
		log.ErrorC("failed to retreive a list of dimension options from the dataset API", err, log.Data{"instance": instance})
		return err
	}

	var incorrectDimensionOptions []string
	incorrectOptions := models.ValidateFilterDimensionOptions(dimension.Options, datasetDimensionOptions)
	if incorrectOptions != nil {
		incorrectDimensionOptions = append(incorrectDimensionOptions, incorrectOptions...)
	}

	if incorrectDimensionOptions != nil {
		err = fmt.Errorf("Bad request - incorrect dimension options chosen: %v", incorrectDimensionOptions)
		log.ErrorC("incorrect dimension options chosen", err, log.Data{"dimension_options": incorrectDimensionOptions})
		return err
	}

	return nil
}

func checkFilterOutputQuery(previousFilterOutput, filterOutput *models.Filter) *models.Filter {
	if previousFilterOutput.Downloads == nil {
		return filterOutput
	}

	if previousFilterOutput.Downloads.CSV.URL != "" {
		filterOutput.Downloads.CSV = previousFilterOutput.Downloads.CSV
	}

	if previousFilterOutput.Downloads.XLS.URL != "" {
		filterOutput.Downloads.XLS = previousFilterOutput.Downloads.XLS
	}

	if previousFilterOutput.Downloads.JSON.URL != "" {
		filterOutput.Downloads.JSON = previousFilterOutput.Downloads.JSON
	}

	return filterOutput
}

func setJSONContentType(w http.ResponseWriter) {
	w.Header().Set("Content-Type", "application/json")
}

func setErrorCode(w http.ResponseWriter, err error, typ ...string) {
	switch err.Error() {
	case "Not found":
		if typ != nil && typ[0] == statusBadRequest {
			http.Error(w, "Bad request - filter blueprint not found", http.StatusBadRequest)
			return
		}
		http.Error(w, "Filter blueprint not found", http.StatusNotFound)
		return
	case "Dimension not found":
		if typ != nil && typ[0] == statusBadRequest {
			http.Error(w, "Bad request - dimension not found", http.StatusBadRequest)
			return
		}
		http.Error(w, err.Error(), http.StatusNotFound)
		return
	case "Option not found":
		http.Error(w, err.Error(), http.StatusNotFound)
		return
	case "Filter output not found":
		http.Error(w, err.Error(), http.StatusNotFound)
	case "Instance not found":
		if typ != nil {
			if typ[0] == statusBadRequest {
				http.Error(w, "Bad request - instance not found", http.StatusBadRequest)
				return
			}
			if typ[0] == statusUnprocessableEntity {
				http.Error(w, "Unprocessable entity - instance for filter blueprint no longer exists", http.StatusUnprocessableEntity)
				return
			}
		}
		http.Error(w, err.Error(), http.StatusNotFound)
		return
	case "Bad request - filter blueprint not found":
		http.Error(w, err.Error(), http.StatusBadRequest)
		return
	case "Bad request - filter dimension not found":
		http.Error(w, err.Error(), http.StatusBadRequest)
		return
	case "Bad request - filter or dimension not found":
		http.Error(w, err.Error(), http.StatusBadRequest)
		return
	case "Bad request":
		http.Error(w, "Bad request", http.StatusBadRequest)
		return
	case noAuthHeaderError.Error():
		http.Error(w, "resource not found", http.StatusNotFound)
		return
	case authError.Error():
		http.Error(w, "resource not found", http.StatusNotFound)
		return
	default:
		http.Error(w, internalError, http.StatusInternalServerError)
		return
	}
}<|MERGE_RESOLUTION|>--- conflicted
+++ resolved
@@ -19,27 +19,23 @@
 )
 
 var (
-	internalError             = "Failed to process the request due to an internal error"
-	badRequest                = "Bad request - Invalid request body"
-	unauthorised              = "Unauthorised, request lacks valid authentication credentials"
-<<<<<<< HEAD
-	forbidden                 = "Forbidden, the filter output has been locked as it has been submitted to be processed"
-	statusBadRequest          = "bad request"
-	statusUnprocessableEntity = "unprocessable entity"
-	errNotFound               = errors.New("Not found")
-	errForbidden              = errors.New("Forbidden")
-	errDimensionBadRequest    = errors.New("Bad request - filter dimension not found")
-	errDimensionNotFound      = errors.New("Dimension not found")
-	errOptionNotFound         = errors.New("Option not found")
-
-	incorrectDimensionOptions = regexp.MustCompile("Bad request - incorrect dimension")
-=======
+	internalError = "Failed to process the request due to an internal error"
+	badRequest    = "Bad request - Invalid request body"
+	unauthorised  = "Unauthorised, request lacks valid authentication credentials"
+	forbidden     = "Forbidden, the filter output has been locked as it has been submitted to be processed"
+
 	statusBadRequest          = "Bad request"
 	statusUnprocessableEntity = "Unprocessable entity"
-	incorrectDimensionOptions = regexp.MustCompile("Bad request - incorrect dimension options chosen")
-	authError                 = errors.New(unauthorised)
-	noAuthHeaderError         = errors.New("No auth header provided")
->>>>>>> 18b464f2
+
+	errNotFound            = errors.New("Not found")
+	errForbidden           = errors.New("Forbidden")
+	errDimensionBadRequest = errors.New("Bad request - filter dimension not found")
+	errDimensionNotFound   = errors.New("Dimension not found")
+	errOptionNotFound      = errors.New("Option not found")
+	errUnauthorised        = errors.New(unauthorised)
+	errNoHeader            = errors.New("No auth header provided")
+
+	incorrectDimensionOptions = regexp.MustCompile("Bad request - incorrect dimension")
 )
 
 func (api *FilterAPI) addFilterBlueprint(w http.ResponseWriter, r *http.Request) {
@@ -636,7 +632,7 @@
 	if r.Context().Value(internalToken) != true {
 		err := errors.New("Not authorised")
 		log.Error(err, log.Data{"filter_output_id": filterOutputID})
-		setErrorCode(w, noAuthHeaderError)
+		setErrorCode(w, errNoHeader)
 		return
 	}
 
@@ -994,10 +990,10 @@
 	case "Bad request":
 		http.Error(w, "Bad request", http.StatusBadRequest)
 		return
-	case noAuthHeaderError.Error():
+	case errNoHeader.Error():
 		http.Error(w, "resource not found", http.StatusNotFound)
 		return
-	case authError.Error():
+	case errUnauthorised.Error():
 		http.Error(w, "resource not found", http.StatusNotFound)
 		return
 	default:
