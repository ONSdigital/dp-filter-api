package api

import (
	"context"
	"encoding/json"
	"fmt"
	"net/http"

	"github.com/ONSdigital/dp-filter-api/filters"
	"github.com/ONSdigital/dp-filter-api/models"
	"github.com/ONSdigital/go-ns/common"
	"github.com/ONSdigital/go-ns/log"
	"github.com/gorilla/mux"
	"strings"
)

const (
	// audit actions
	getDimensionsAction   = "getFilterBlueprintDimensions"
	getDimensionAction    = "getFilterBlueprintDimension"
	removeDimensionAction = "removeFilterBlueprintDimension"
	addDimensionAction    = "addFilterBlueprintDimension"
)

func (api *FilterAPI) getFilterBlueprintDimensionsHandler(w http.ResponseWriter, r *http.Request) {
	vars := mux.Vars(r)
	filterBlueprintID := vars["filter_blueprint_id"]
	logData := log.Data{"filter_blueprint_id": filterBlueprintID}
	log.InfoCtx(r.Context(), "getting filter blueprint dimensions", logData)

	auditParams := common.Params{"filter_blueprint_id": filterBlueprintID}
	if auditErr := api.auditor.Record(r.Context(), getDimensionsAction, actionAttempted, auditParams); auditErr != nil {
		handleAuditingFailure(r.Context(), getDimensionsAction, actionAttempted, w, auditErr, logData)
		return
	}

	filter, err := api.getFilterBlueprint(r.Context(), filterBlueprintID)
	if err != nil {
		log.ErrorC("unable to get dimensions for filter blueprint", err, logData)
		if auditErr := api.auditor.Record(r.Context(), getDimensionsAction, actionUnsuccessful, auditParams); auditErr != nil {
			handleAuditingFailure(r.Context(), getDimensionsAction, actionUnsuccessful, w, auditErr, logData)
			return
		}
		setErrorCode(w, err)
		return
	}

	logData["dimensions"] = filter.Dimensions

	if len(filter.Dimensions) == 0 {
		log.ErrorCtx(r.Context(), filters.ErrDimensionNotFound, logData)
		if auditErr := api.auditor.Record(r.Context(), getDimensionsAction, actionUnsuccessful, auditParams); auditErr != nil {
			handleAuditingFailure(r.Context(), getDimensionsAction, actionUnsuccessful, w, auditErr, logData)
			return
		}
		setErrorCode(w, filters.ErrDimensionNotFound)
		return
	}

	publicDimensions := createPublicDimensions(filter.Dimensions)
	bytes, err := json.Marshal(publicDimensions)
	if err != nil {
		log.ErrorC("failed to marshal filter blueprint dimensions into bytes", err, logData)
		if auditErr := api.auditor.Record(r.Context(), getDimensionsAction, actionUnsuccessful, auditParams); auditErr != nil {
			handleAuditingFailure(r.Context(), getDimensionsAction, actionUnsuccessful, w, auditErr, logData)
			return
		}
		http.Error(w, internalError, http.StatusInternalServerError)
		return
	}

	if auditErr := api.auditor.Record(r.Context(), getDimensionsAction, actionSuccessful, auditParams); auditErr != nil {
		handleAuditingFailure(r.Context(), getDimensionsAction, actionSuccessful, w, auditErr, logData)
		return
	}

	setJSONContentType(w)
	w.WriteHeader(http.StatusOK)
	_, err = w.Write(bytes)
	if err != nil {
		log.ErrorC("failed to write bytes for http response", err, logData)
		setErrorCode(w, err)
		return
	}

	log.InfoCtx(r.Context(), "got dimensions for filter blueprint", logData)
}

func (api *FilterAPI) getFilterBlueprintDimensionHandler(w http.ResponseWriter, r *http.Request) {
	vars := mux.Vars(r)
	filterBlueprintID := vars["filter_blueprint_id"]
	name := vars["name"]
	logData := log.Data{
		"filter_blueprint_id": filterBlueprintID,
		"dimension":           name,
	}
	log.InfoCtx(r.Context(), "getting filter blueprint dimension", logData)

	auditParams := common.Params{
		"filter_blueprint_id": filterBlueprintID,
		"dimension":           name,
	}
	if auditErr := api.auditor.Record(r.Context(), getDimensionAction, actionAttempted, auditParams); auditErr != nil {
		handleAuditingFailure(r.Context(), getDimensionAction, actionAttempted, w, auditErr, logData)
		return
	}

	if _, err := api.getFilterBlueprint(r.Context(), filterBlueprintID); err != nil {
		log.ErrorCtx(r.Context(), err, logData)
		if auditErr := api.auditor.Record(r.Context(), getDimensionAction, actionUnsuccessful, auditParams); auditErr != nil {
			handleAuditingFailure(r.Context(), getDimensionAction, actionUnsuccessful, w, auditErr, logData)
			return
		}
		if err == filters.ErrFilterBlueprintNotFound {
			setErrorCode(w, err, statusBadRequest)
			return
		}
		setErrorCode(w, err)
		return
	}

<<<<<<< HEAD
	dimension, err := api.dataStore.GetFilterDimension(filterBlueprintID, name)
	if err != nil {
		log.Error(err, logData)
=======
	if err := api.dataStore.GetFilterDimension(filterBlueprintID, name); err != nil {
		log.ErrorCtx(r.Context(), err, logData)
>>>>>>> d6d0d7fa
		if auditErr := api.auditor.Record(r.Context(), getDimensionAction, actionUnsuccessful, auditParams); auditErr != nil {
			handleAuditingFailure(r.Context(), getDimensionAction, actionUnsuccessful, w, auditErr, logData)
			return
		}
		setErrorCode(w, err)
		return
	}

	publicDimension := createPublicDimension(*dimension)
	bytes, err := json.Marshal(publicDimension)
	if err != nil {
		log.ErrorC("failed to marshal filter blueprint dimensions into bytes", err, logData)
		if auditErr := api.auditor.Record(r.Context(), getDimensionsAction, actionUnsuccessful, auditParams); auditErr != nil {
			handleAuditingFailure(r.Context(), getDimensionsAction, actionUnsuccessful, w, auditErr, logData)
			return
		}
		http.Error(w, internalError, http.StatusInternalServerError)
		return
	}

	if auditErr := api.auditor.Record(r.Context(), getDimensionAction, actionSuccessful, auditParams); auditErr != nil {
		handleAuditingFailure(r.Context(), getDimensionAction, actionSuccessful, w, auditErr, logData)
		return
	}

	setJSONContentType(w)
	w.WriteHeader(http.StatusOK)
	_, err = w.Write(bytes)
	if err != nil {
		log.ErrorC("failed to write bytes for http response", err, logData)
		setErrorCode(w, err)
		return
	}

	log.InfoCtx(r.Context(), "got filtered blueprint dimension", logData)
}

func (api *FilterAPI) removeFilterBlueprintDimensionHandler(w http.ResponseWriter, r *http.Request) {
	vars := mux.Vars(r)
	filterBlueprintID := vars["filter_blueprint_id"]
	dimensionName := vars["name"]
	logData := log.Data{
		"filter_blueprint_id": filterBlueprintID,
		"dimension":           dimensionName,
	}
	log.InfoCtx(r.Context(), "removing filter blueprint dimension", logData)

	auditParams := common.Params{
		"filter_blueprint_id": filterBlueprintID,
		"dimension":           dimensionName,
	}
	if auditErr := api.auditor.Record(r.Context(), removeDimensionAction, actionAttempted, auditParams); auditErr != nil {
		handleAuditingFailure(r.Context(), removeDimensionAction, actionAttempted, w, auditErr, logData)
		return
	}

	if err := api.removeFilterBlueprintDimension(r.Context(), filterBlueprintID, dimensionName); err != nil {
		log.ErrorC("failed to remove dimension from filter blueprint", err, logData)
		if auditErr := api.auditor.Record(r.Context(), removeDimensionAction, actionUnsuccessful, auditParams); auditErr != nil {
			handleAuditingFailure(r.Context(), removeDimensionAction, actionUnsuccessful, w, auditErr, logData)
			return
		}
		if err == filters.ErrFilterBlueprintNotFound {
			setErrorCode(w, err, statusBadRequest)
			return
		}
		setErrorCode(w, err)
		return
	}

	if auditErr := api.auditor.Record(r.Context(), removeDimensionAction, actionSuccessful, auditParams); auditErr != nil {
		logAuditFailure(r.Context(), removeDimensionAction, actionSuccessful, auditErr, logData)
	}

	setJSONContentType(w)
	w.WriteHeader(http.StatusOK)

	log.InfoCtx(r.Context(), "delete dimension from filter blueprint", logData)
}

func (api *FilterAPI) removeFilterBlueprintDimension(ctx context.Context, filterBlueprintID, dimensionName string) error {

	filter, err := api.getFilterBlueprint(ctx, filterBlueprintID)
	if err != nil {
		return err
	}

	var dimensionExists bool
	for _, dimension := range filter.Dimensions {
		if dimension.Name == dimensionName {
			dimensionExists = true
			break
		}
	}
	if !dimensionExists {
		return filters.ErrDimensionNotFound
	}

	timestamp := filter.UniqueTimestamp

	return api.dataStore.RemoveFilterDimension(filterBlueprintID, dimensionName, timestamp)
}

func (api *FilterAPI) addFilterBlueprintDimensionHandler(w http.ResponseWriter, r *http.Request) {
	vars := mux.Vars(r)
	filterBlueprintID := vars["filter_blueprint_id"]
	dimensionName := vars["name"]
	logData := log.Data{
		"filter_blueprint_id": filterBlueprintID,
		"dimension":           dimensionName,
	}
	log.InfoCtx(r.Context(), "add filter blueprint dimension", logData)

	auditParams := common.Params{
		"filter_blueprint_id": filterBlueprintID,
		"dimension":           dimensionName,
	}
	if auditErr := api.auditor.Record(r.Context(), addDimensionAction, actionAttempted, auditParams); auditErr != nil {
		handleAuditingFailure(r.Context(), addDimensionAction, actionAttempted, w, auditErr, logData)
		return
	}

	options, err := models.CreateDimensionOptions(r.Body)
	if err != nil {
		log.ErrorC("unable to unmarshal request body", err, logData)
		if auditErr := api.auditor.Record(r.Context(), addDimensionAction, actionUnsuccessful, auditParams); auditErr != nil {
			handleAuditingFailure(r.Context(), addDimensionAction, actionUnsuccessful, w, auditErr, logData)
			return
		}
		http.Error(w, badRequest, http.StatusBadRequest)
		return
	}

	options = removeDuplicateOptions(options)

	err = api.addFilterBlueprintDimension(r.Context(), filterBlueprintID, dimensionName, options)
	if err != nil {
		log.ErrorCtx(r.Context(), err, logData)
		if auditErr := api.auditor.Record(r.Context(), addDimensionAction, actionUnsuccessful, auditParams); auditErr != nil {
			handleAuditingFailure(r.Context(), addDimensionAction, actionUnsuccessful, w, auditErr, logData)
			return
		}

		if err == filters.ErrVersionNotFound || err == filters.ErrDimensionsNotFound {
			setErrorCode(w, err, statusUnprocessableEntity)
			return
		}

		setErrorCode(w, err)
		return
	}

	if auditErr := api.auditor.Record(r.Context(), addDimensionAction, actionSuccessful, auditParams); auditErr != nil {
		logAuditFailure(r.Context(), addDimensionAction, actionSuccessful, auditErr, logData)
	}

	setJSONContentType(w)
	w.WriteHeader(http.StatusCreated)

	log.InfoCtx(r.Context(), "created new dimension for filter blueprint", logData)
}

func (api *FilterAPI) addFilterBlueprintDimension(ctx context.Context, filterBlueprintID, dimensionName string, options []string) error {

	filterBlueprint, err := api.getFilterBlueprint(ctx, filterBlueprintID)
	if err != nil {
		return err
	}

	timestamp := filterBlueprint.UniqueTimestamp

	if err = api.checkNewFilterDimension(ctx, dimensionName, options, filterBlueprint.Dataset); err != nil {
		if err == filters.ErrVersionNotFound || err == filters.ErrDimensionsNotFound {
			return err
		}
		return filters.NewBadRequestErr(err.Error())
	}

	return api.dataStore.AddFilterDimension(filterBlueprintID, dimensionName, options, filterBlueprint.Dimensions, timestamp)
}

func (api *FilterAPI) checkNewFilterDimension(ctx context.Context, name string, options []string, dataset *models.Dataset) error {

	logData := log.Data{"dimension_name": name, "dimension_options": options, "dataset": dataset}
	log.InfoCtx(ctx, "check filter dimensions and dimension options before calling api, see version number", logData)

	// FIXME - We should be calling dimension endpoint on dataset API to check if
	// dimension exists but this endpoint doesn't exist yet so call dimension
	// list endpoint and iterate over items to find if dimension exists
	datasetDimensions, err := api.getDimensions(ctx, dataset)
	if err != nil {
		log.ErrorC("failed to retrieve a list of dimensions from the dataset API", err, logData)
		return err
	}

	dimension := models.Dimension{
		Name:    name,
		Options: options,
	}

	if err = models.ValidateFilterDimensions([]models.Dimension{dimension}, datasetDimensions); err != nil {
		log.ErrorC("filter dimensions failed validation", err, logData)
		return err
	}

	// Call dimension options endpoint
	datasetDimensionOptions, err := api.getDimensionOptions(ctx, dataset, dimension.Name)
	if err != nil {
		log.ErrorC("failed to retrieve a list of dimension options from the dataset API", err, logData)
		return err
	}

	var incorrectDimensionOptions []string
	incorrectOptions := models.ValidateFilterDimensionOptions(dimension.Options, datasetDimensionOptions)
	if incorrectOptions != nil {
		incorrectDimensionOptions = append(incorrectDimensionOptions, incorrectOptions...)
	}

	if incorrectDimensionOptions != nil {
		err = fmt.Errorf("incorrect dimension options chosen: %v", incorrectDimensionOptions)
		log.ErrorC("incorrect dimension options chosen", err, logData)
		return err
	}

	return nil
}

// createPublicDimensions wraps createPublicDimension for converting arrays of dimensions
func createPublicDimensions(inputDimensions []models.Dimension) []*models.PublicDimension {

	var outputDimensions []*models.PublicDimension
	for _, inputDimension := range inputDimensions {

		publicDimension := createPublicDimension(inputDimension)
		outputDimensions = append(outputDimensions, publicDimension)
	}

	return outputDimensions
}

// createPublicDimension creates a PublicDimension struct from a Dimension struct
func createPublicDimension(dimension models.Dimension) *models.PublicDimension {

	// split out filterID and URL from dimension.URL
	filterURL := strings.Split(dimension.URL, "/dimensions/")[0]
	filterID := strings.Split(filterURL, "/filters/")[1]

	publicDim := &models.PublicDimension{
		Name: dimension.Name,
		Links: &models.PublicDimensionLinkMap{
			Self:    models.LinkObject{HRef: dimension.URL, ID: dimension.Name},
			Filter:  models.LinkObject{HRef: filterURL, ID: filterID},
			Options: models.LinkObject{HRef: filterURL + "/dimension/" + dimension.Name + "/options"},
		},
	}
	return publicDim
}

func removeDuplicateOptions(elements []string) []string {
	encountered := map[string]bool{}
	result := []string{}

	for v := range elements {
		if !encountered[elements[v]] {
			encountered[elements[v]] = true
			result = append(result, elements[v])
		}
	}

	return result
}<|MERGE_RESOLUTION|>--- conflicted
+++ resolved
@@ -119,14 +119,10 @@
 		return
 	}
 
-<<<<<<< HEAD
+
 	dimension, err := api.dataStore.GetFilterDimension(filterBlueprintID, name)
-	if err != nil {
-		log.Error(err, logData)
-=======
-	if err := api.dataStore.GetFilterDimension(filterBlueprintID, name); err != nil {
+		if err != nil {
 		log.ErrorCtx(r.Context(), err, logData)
->>>>>>> d6d0d7fa
 		if auditErr := api.auditor.Record(r.Context(), getDimensionAction, actionUnsuccessful, auditParams); auditErr != nil {
 			handleAuditingFailure(r.Context(), getDimensionAction, actionUnsuccessful, w, auditErr, logData)
 			return
