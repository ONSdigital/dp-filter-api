package api

import (
	"context"
	"encoding/json"
	"fmt"
	"net/http"

	"github.com/ONSdigital/dp-filter-api/filters"
	"github.com/ONSdigital/dp-filter-api/models"
	"github.com/ONSdigital/go-ns/common"
	"github.com/ONSdigital/go-ns/log"
	"github.com/gorilla/mux"
)

const (
	// audit actions
	getDimensionsAction   = "getFilterBlueprintDimensions"
	getDimensionAction    = "getFilterBlueprintDimension"
	removeDimensionAction = "removeFilterBlueprintDimension"
	addDimensionAction    = "addFilterBlueprintDimension"
)

func (api *FilterAPI) getFilterBlueprintDimensionsHandler(w http.ResponseWriter, r *http.Request) {
	vars := mux.Vars(r)
	filterBlueprintID := vars["filter_blueprint_id"]
	logData := log.Data{"filter_blueprint_id": filterBlueprintID}
	log.Info("getting filter blueprint dimensions", logData)

	auditParams := common.Params{"filter_blueprint_id": filterBlueprintID}
	if auditErr := api.auditor.Record(r.Context(), getDimensionsAction, actionAttempted, auditParams); auditErr != nil {
		handleAuditingFailure(r.Context(), getDimensionsAction, actionAttempted, w, auditErr, logData)
		return
	}

	filter, err := api.getFilterBlueprint(r.Context(), filterBlueprintID)
	if err != nil {
		log.ErrorC("unable to get dimensions for filter blueprint", err, logData)
		if auditErr := api.auditor.Record(r.Context(), getDimensionsAction, actionUnsuccessful, auditParams); auditErr != nil {
			handleAuditingFailure(r.Context(), getDimensionsAction, actionUnsuccessful, w, auditErr, logData)
			return
		}
		setErrorCode(w, err)
		return
	}

	logData["dimensions"] = filter.Dimensions

	if len(filter.Dimensions) == 0 {
		log.Error(filters.ErrDimensionNotFound, logData)
		if auditErr := api.auditor.Record(r.Context(), getDimensionsAction, actionUnsuccessful, auditParams); auditErr != nil {
			handleAuditingFailure(r.Context(), getDimensionsAction, actionUnsuccessful, w, auditErr, logData)
			return
		}
		setErrorCode(w, filters.ErrDimensionNotFound)
		return
	}

	bytes, err := json.Marshal(filter.Dimensions)
	if err != nil {
		log.ErrorC("failed to marshal filter blueprint dimensions into bytes", err, logData)
		if auditErr := api.auditor.Record(r.Context(), getDimensionsAction, actionUnsuccessful, auditParams); auditErr != nil {
			handleAuditingFailure(r.Context(), getDimensionsAction, actionUnsuccessful, w, auditErr, logData)
			return
		}
		http.Error(w, internalError, http.StatusInternalServerError)
		return
	}

	if auditErr := api.auditor.Record(r.Context(), getDimensionsAction, actionSuccessful, auditParams); auditErr != nil {
		handleAuditingFailure(r.Context(), getDimensionsAction, actionSuccessful, w, auditErr, logData)
		return
	}

	setJSONContentType(w)
	w.WriteHeader(http.StatusOK)
	_, err = w.Write(bytes)
	if err != nil {
		log.ErrorC("failed to write bytes for http response", err, logData)
		setErrorCode(w, err)
		return
	}

	log.Info("got dimensions for filter blueprint", logData)
}

func (api *FilterAPI) getFilterBlueprintDimensionHandler(w http.ResponseWriter, r *http.Request) {
	vars := mux.Vars(r)
	filterBlueprintID := vars["filter_blueprint_id"]
	name := vars["name"]
	logData := log.Data{
		"filter_blueprint_id": filterBlueprintID,
		"dimension":           name,
	}
	log.Info("getting filter blueprint dimension", logData)

	auditParams := common.Params{
		"filter_blueprint_id": filterBlueprintID,
		"dimension":           name,
	}
	if auditErr := api.auditor.Record(r.Context(), getDimensionAction, actionAttempted, auditParams); auditErr != nil {
		handleAuditingFailure(r.Context(), getDimensionAction, actionAttempted, w, auditErr, logData)
		return
	}

	if _, err := api.getFilterBlueprint(r.Context(), filterBlueprintID); err != nil {
		log.Error(err, logData)
		if auditErr := api.auditor.Record(r.Context(), getDimensionAction, actionUnsuccessful, auditParams); auditErr != nil {
			handleAuditingFailure(r.Context(), getDimensionAction, actionUnsuccessful, w, auditErr, logData)
			return
		}
		if err == filters.ErrFilterBlueprintNotFound {
			setErrorCode(w, err, statusBadRequest)
			return
		}
		setErrorCode(w, err)
		return
	}

	if err := api.dataStore.GetFilterDimension(filterBlueprintID, name); err != nil {
		log.Error(err, logData)
		if auditErr := api.auditor.Record(r.Context(), getDimensionAction, actionUnsuccessful, auditParams); auditErr != nil {
			handleAuditingFailure(r.Context(), getDimensionAction, actionUnsuccessful, w, auditErr, logData)
			return
		}
		setErrorCode(w, err)
		return
	}

	if auditErr := api.auditor.Record(r.Context(), getDimensionAction, actionSuccessful, auditParams); auditErr != nil {
		handleAuditingFailure(r.Context(), getDimensionAction, actionSuccessful, w, auditErr, logData)
		return
	}

	setJSONContentType(w)
	w.WriteHeader(http.StatusNoContent)

	log.Info("got filtered blueprint dimension", logData)
}

func (api *FilterAPI) removeFilterBlueprintDimensionHandler(w http.ResponseWriter, r *http.Request) {
	vars := mux.Vars(r)
	filterBlueprintID := vars["filter_blueprint_id"]
	dimensionName := vars["name"]
	logData := log.Data{
		"filter_blueprint_id": filterBlueprintID,
		"dimension":           dimensionName,
	}
	log.Info("removing filter blueprint dimension", logData)

	auditParams := common.Params{
		"filter_blueprint_id": filterBlueprintID,
		"dimension":           dimensionName,
	}
<<<<<<< HEAD

	var dimensionExists bool
	for _, dimension := range filter.Dimensions {
		if dimension.Name == name {
			dimensionExists = true
			break
		}
	}
	if !dimensionExists {
		log.Error(filters.ErrDimensionNotFound, logData)
		setErrorCode(w, filters.ErrDimensionNotFound)
		return
	}

	timestamp := filter.UniqueTimestamp
	logData["current_filter_timestamp"] = timestamp

	if err := api.dataStore.RemoveFilterDimension(filterID, name, timestamp); err != nil {
		log.ErrorC("unable to remove dimension from filter blueprint", err, logData)
=======
	if auditErr := api.auditor.Record(r.Context(), removeDimensionAction, actionAttempted, auditParams); auditErr != nil {
		handleAuditingFailure(r.Context(), removeDimensionAction, actionAttempted, w, auditErr, logData)
		return
	}

	if err := api.removeFilterBlueprintDimension(r.Context(), filterBlueprintID, dimensionName); err != nil {
		log.ErrorC("failed to remove dimension from filter blueprint", err, logData)
		if auditErr := api.auditor.Record(r.Context(), removeDimensionAction, actionUnsuccessful, auditParams); auditErr != nil {
			handleAuditingFailure(r.Context(), removeDimensionAction, actionUnsuccessful, w, auditErr, logData)
			return
		}
		if err == filters.ErrFilterBlueprintNotFound {
			setErrorCode(w, err, statusBadRequest)
			return
		}
>>>>>>> a69c644f
		setErrorCode(w, err)
		return
	}

	if auditErr := api.auditor.Record(r.Context(), removeDimensionAction, actionSuccessful, auditParams); auditErr != nil {
		logAuditFailure(r.Context(), removeDimensionAction, actionSuccessful, auditErr, logData)
	}

	setJSONContentType(w)
	w.WriteHeader(http.StatusOK)

	log.Info("delete dimension from filter blueprint", logData)
}

func (api *FilterAPI) removeFilterBlueprintDimension(ctx context.Context, filterBlueprintID, dimensionName string) error {

	filter, err := api.getFilterBlueprint(ctx, filterBlueprintID)
	if err != nil {
		return err
	}

	if filter.State == models.SubmittedState {
		return filters.NewForbiddenErr("filter has already been submitted")
	}

	if err := api.dataStore.RemoveFilterDimension(filterBlueprintID, dimensionName); err != nil {
		return err
	}

	return nil
}

func (api *FilterAPI) addFilterBlueprintDimensionHandler(w http.ResponseWriter, r *http.Request) {
	vars := mux.Vars(r)
	filterBlueprintID := vars["filter_blueprint_id"]
	dimensionName := vars["name"]
	logData := log.Data{
		"filter_blueprint_id": filterBlueprintID,
		"dimension":           dimensionName,
	}
	log.Info("add filter blueprint dimension", logData)

	auditParams := common.Params{
		"filter_blueprint_id": filterBlueprintID,
		"dimension":           dimensionName,
	}
	if auditErr := api.auditor.Record(r.Context(), addDimensionAction, actionAttempted, auditParams); auditErr != nil {
		handleAuditingFailure(r.Context(), addDimensionAction, actionAttempted, w, auditErr, logData)
		return
	}

	options, err := models.CreateDimensionOptions(r.Body)
	if err != nil {
		log.ErrorC("unable to unmarshal request body", err, logData)
		if auditErr := api.auditor.Record(r.Context(), addDimensionAction, actionUnsuccessful, auditParams); auditErr != nil {
			handleAuditingFailure(r.Context(), addDimensionAction, actionUnsuccessful, w, auditErr, logData)
			return
		}
		http.Error(w, badRequest, http.StatusBadRequest)
		return
	}

	err = api.addFilterBlueprintDimension(r.Context(), filterBlueprintID, dimensionName, options)
	if err != nil {
<<<<<<< HEAD
		log.Error(err, logData)
		setErrorCode(w, err)
		return
	}
	logData["current_filter_blueprint"] = filterBlueprint

	timestamp := filterBlueprint.UniqueTimestamp
	logData["current_filter_timestamp"] = timestamp

	if err = api.checkNewFilterDimension(r.Context(), name, options, *filterBlueprint.Dataset); err != nil {
		log.ErrorC("unable to get filter blueprint", err, logData)
=======
		if auditErr := api.auditor.Record(r.Context(), addDimensionAction, actionUnsuccessful, auditParams); auditErr != nil {
			handleAuditingFailure(r.Context(), addDimensionAction, actionUnsuccessful, w, auditErr, logData)
			return
		}
>>>>>>> a69c644f
		if err == filters.ErrVersionNotFound {
			setErrorCode(w, err, statusUnprocessableEntity)
			return
		}
		setErrorCode(w, err)
		return
	}

<<<<<<< HEAD
	if err = api.dataStore.AddFilterDimension(filterID, name, options, filterBlueprint.Dimensions, timestamp); err != nil {
		log.ErrorC("failed to add dimension to filter blueprint", err, logData)
		setErrorCode(w, err)
		return
=======
	if auditErr := api.auditor.Record(r.Context(), addDimensionAction, actionSuccessful, auditParams); auditErr != nil {
		logAuditFailure(r.Context(), addDimensionAction, actionSuccessful, auditErr, logData)
>>>>>>> a69c644f
	}

	setJSONContentType(w)
	w.WriteHeader(http.StatusCreated)

	log.Info("created new dimension for filter blueprint", logData)
}

func (api *FilterAPI) addFilterBlueprintDimension(ctx context.Context, filterBlueprintID, dimensionName string, options []string) error {

	filterBlueprint, err := api.getFilterBlueprint(ctx, filterBlueprintID)
	if err != nil {
		return err
	}

	if filterBlueprint.State == models.SubmittedState {
		return errForbidden
	}

	if err = api.checkNewFilterDimension(ctx, dimensionName, options, *filterBlueprint.Dataset); err != nil {
		if err == filters.ErrVersionNotFound {
			return err
		}
		return filters.NewBadRequestErr(err.Error())
	}

	if err = api.dataStore.AddFilterDimension(filterBlueprintID, dimensionName, options, filterBlueprint.Dimensions); err != nil {
		return err
	}

	return nil
}

func (api *FilterAPI) checkNewFilterDimension(ctx context.Context, name string, options []string, dataset models.Dataset) error {
	logData := log.Data{"dimension_name": name, "dimension_options": options, "dataset": dataset}
	log.Info("check filter dimensions and dimension options before calling api, see version number", logData)

	// FIXME - We should be calling dimension endpoint on dataset API to check if
	// dimension exists but this endpoint doesn't exist yet so call dimension
	// list endpoint and iterate over items to find if dimension exists
	datasetDimensions, err := api.datasetAPI.GetVersionDimensions(ctx, dataset)
	if err != nil {
		log.ErrorC("failed to retrieve a list of dimensions from the dataset API", err, logData)
		return err
	}

	dimension := models.Dimension{
		Name:    name,
		Options: options,
	}

	if err = models.ValidateFilterDimensions([]models.Dimension{dimension}, datasetDimensions); err != nil {
		log.ErrorC("filter dimensions failed validation", err, logData)
		return err
	}

	// Call dimension options endpoint
	datasetDimensionOptions, err := api.datasetAPI.GetVersionDimensionOptions(ctx, dataset, dimension.Name)
	if err != nil {
		log.ErrorC("failed to retrieve a list of dimension options from the dataset API", err, logData)
		return err
	}

	var incorrectDimensionOptions []string
	incorrectOptions := models.ValidateFilterDimensionOptions(dimension.Options, datasetDimensionOptions)
	if incorrectOptions != nil {
		incorrectDimensionOptions = append(incorrectDimensionOptions, incorrectOptions...)
	}

	if incorrectDimensionOptions != nil {
		err = fmt.Errorf("incorrect dimension options chosen: %v", incorrectDimensionOptions)
		log.ErrorC("incorrect dimension options chosen", err, logData)
		return err
	}

	return nil
}<|MERGE_RESOLUTION|>--- conflicted
+++ resolved
@@ -56,7 +56,7 @@
 		return
 	}
 
-	bytes, err := json.Marshal(filter.Dimensions)
+	b, err := json.Marshal(filter.Dimensions)
 	if err != nil {
 		log.ErrorC("failed to marshal filter blueprint dimensions into bytes", err, logData)
 		if auditErr := api.auditor.Record(r.Context(), getDimensionsAction, actionUnsuccessful, auditParams); auditErr != nil {
@@ -74,7 +74,7 @@
 
 	setJSONContentType(w)
 	w.WriteHeader(http.StatusOK)
-	_, err = w.Write(bytes)
+	_, err = w.Write(b)
 	if err != nil {
 		log.ErrorC("failed to write bytes for http response", err, logData)
 		setErrorCode(w, err)
@@ -152,27 +152,6 @@
 		"filter_blueprint_id": filterBlueprintID,
 		"dimension":           dimensionName,
 	}
-<<<<<<< HEAD
-
-	var dimensionExists bool
-	for _, dimension := range filter.Dimensions {
-		if dimension.Name == name {
-			dimensionExists = true
-			break
-		}
-	}
-	if !dimensionExists {
-		log.Error(filters.ErrDimensionNotFound, logData)
-		setErrorCode(w, filters.ErrDimensionNotFound)
-		return
-	}
-
-	timestamp := filter.UniqueTimestamp
-	logData["current_filter_timestamp"] = timestamp
-
-	if err := api.dataStore.RemoveFilterDimension(filterID, name, timestamp); err != nil {
-		log.ErrorC("unable to remove dimension from filter blueprint", err, logData)
-=======
 	if auditErr := api.auditor.Record(r.Context(), removeDimensionAction, actionAttempted, auditParams); auditErr != nil {
 		handleAuditingFailure(r.Context(), removeDimensionAction, actionAttempted, w, auditErr, logData)
 		return
@@ -188,7 +167,6 @@
 			setErrorCode(w, err, statusBadRequest)
 			return
 		}
->>>>>>> a69c644f
 		setErrorCode(w, err)
 		return
 	}
@@ -210,15 +188,9 @@
 		return err
 	}
 
-	if filter.State == models.SubmittedState {
-		return filters.NewForbiddenErr("filter has already been submitted")
-	}
-
-	if err := api.dataStore.RemoveFilterDimension(filterBlueprintID, dimensionName); err != nil {
-		return err
-	}
-
-	return nil
+	timestamp := filter.UniqueTimestamp
+
+	return api.dataStore.RemoveFilterDimension(filterBlueprintID, dimensionName, timestamp)
 }
 
 func (api *FilterAPI) addFilterBlueprintDimensionHandler(w http.ResponseWriter, r *http.Request) {
@@ -253,41 +225,17 @@
 
 	err = api.addFilterBlueprintDimension(r.Context(), filterBlueprintID, dimensionName, options)
 	if err != nil {
-<<<<<<< HEAD
 		log.Error(err, logData)
-		setErrorCode(w, err)
-		return
-	}
-	logData["current_filter_blueprint"] = filterBlueprint
-
-	timestamp := filterBlueprint.UniqueTimestamp
-	logData["current_filter_timestamp"] = timestamp
-
-	if err = api.checkNewFilterDimension(r.Context(), name, options, *filterBlueprint.Dataset); err != nil {
-		log.ErrorC("unable to get filter blueprint", err, logData)
-=======
 		if auditErr := api.auditor.Record(r.Context(), addDimensionAction, actionUnsuccessful, auditParams); auditErr != nil {
 			handleAuditingFailure(r.Context(), addDimensionAction, actionUnsuccessful, w, auditErr, logData)
 			return
 		}
->>>>>>> a69c644f
-		if err == filters.ErrVersionNotFound {
-			setErrorCode(w, err, statusUnprocessableEntity)
-			return
-		}
-		setErrorCode(w, err)
-		return
-	}
-
-<<<<<<< HEAD
-	if err = api.dataStore.AddFilterDimension(filterID, name, options, filterBlueprint.Dimensions, timestamp); err != nil {
-		log.ErrorC("failed to add dimension to filter blueprint", err, logData)
-		setErrorCode(w, err)
-		return
-=======
+		setErrorCode(w, err)
+		return
+	}
+
 	if auditErr := api.auditor.Record(r.Context(), addDimensionAction, actionSuccessful, auditParams); auditErr != nil {
 		logAuditFailure(r.Context(), addDimensionAction, actionSuccessful, auditErr, logData)
->>>>>>> a69c644f
 	}
 
 	setJSONContentType(w)
@@ -303,9 +251,7 @@
 		return err
 	}
 
-	if filterBlueprint.State == models.SubmittedState {
-		return errForbidden
-	}
+	timestamp := filterBlueprint.UniqueTimestamp
 
 	if err = api.checkNewFilterDimension(ctx, dimensionName, options, *filterBlueprint.Dataset); err != nil {
 		if err == filters.ErrVersionNotFound {
@@ -314,11 +260,7 @@
 		return filters.NewBadRequestErr(err.Error())
 	}
 
-	if err = api.dataStore.AddFilterDimension(filterBlueprintID, dimensionName, options, filterBlueprint.Dimensions); err != nil {
-		return err
-	}
-
-	return nil
+	return api.dataStore.AddFilterDimension(filterBlueprintID, dimensionName, options, filterBlueprint.Dimensions, timestamp)
 }
 
 func (api *FilterAPI) checkNewFilterDimension(ctx context.Context, name string, options []string, dataset models.Dataset) error {
