package api

import (
	"context"
	"encoding/json"
	"fmt"
	"net/http"

	"github.com/ONSdigital/dp-filter-api/filters"
	"github.com/ONSdigital/dp-filter-api/models"
	"github.com/ONSdigital/go-ns/common"
	"github.com/ONSdigital/go-ns/log"
	"github.com/gorilla/mux"
)

const (
	// audit actions
	getDimensionsAction   = "getFilterBlueprintDimensions"
	getDimensionAction    = "getFilterBlueprintDimension"
	removeDimensionAction = "removeFilterBlueprintDimension"
	addDimensionAction    = "addFilterBlueprintDimension"
)

func (api *FilterAPI) getFilterBlueprintDimensionsHandler(w http.ResponseWriter, r *http.Request) {
	vars := mux.Vars(r)
	filterBlueprintID := vars["filter_blueprint_id"]
	logData := log.Data{"filter_blueprint_id": filterBlueprintID}
	log.Info("getting filter blueprint dimensions", logData)

	auditParams := common.Params{"filter_blueprint_id": filterBlueprintID}
	if auditErr := api.auditor.Record(r.Context(), getDimensionsAction, actionAttempted, auditParams); auditErr != nil {
		handleAuditingFailure(r.Context(), getDimensionsAction, actionAttempted, w, auditErr, logData)
		return
	}

	filter, err := api.getFilterBlueprint(r.Context(), filterBlueprintID)
	if err != nil {
		log.ErrorC("unable to get dimensions for filter blueprint", err, logData)
		if auditErr := api.auditor.Record(r.Context(), getDimensionsAction, actionUnsuccessful, auditParams); auditErr != nil {
			handleAuditingFailure(r.Context(), getDimensionsAction, actionUnsuccessful, w, auditErr, logData)
			return
		}
		setErrorCode(w, err)
		return
	}

	logData["dimensions"] = filter.Dimensions

	if len(filter.Dimensions) == 0 {
		log.Error(filters.ErrDimensionNotFound, logData)
		if auditErr := api.auditor.Record(r.Context(), getDimensionsAction, actionUnsuccessful, auditParams); auditErr != nil {
			handleAuditingFailure(r.Context(), getDimensionsAction, actionUnsuccessful, w, auditErr, logData)
			return
		}
		setErrorCode(w, filters.ErrDimensionNotFound)
		return
	}

	b, err := json.Marshal(filter.Dimensions)
	if err != nil {
		log.ErrorC("failed to marshal filter blueprint dimensions into bytes", err, logData)
		if auditErr := api.auditor.Record(r.Context(), getDimensionsAction, actionUnsuccessful, auditParams); auditErr != nil {
			handleAuditingFailure(r.Context(), getDimensionsAction, actionUnsuccessful, w, auditErr, logData)
			return
		}
		http.Error(w, internalError, http.StatusInternalServerError)
		return
	}

	if auditErr := api.auditor.Record(r.Context(), getDimensionsAction, actionSuccessful, auditParams); auditErr != nil {
		handleAuditingFailure(r.Context(), getDimensionsAction, actionSuccessful, w, auditErr, logData)
		return
	}

	setJSONContentType(w)
	w.WriteHeader(http.StatusOK)
	_, err = w.Write(b)
	if err != nil {
		log.ErrorC("failed to write bytes for http response", err, logData)
		setErrorCode(w, err)
		return
	}

	log.Info("got dimensions for filter blueprint", logData)
}

func (api *FilterAPI) getFilterBlueprintDimensionHandler(w http.ResponseWriter, r *http.Request) {
	vars := mux.Vars(r)
	filterBlueprintID := vars["filter_blueprint_id"]
	name := vars["name"]
	logData := log.Data{
		"filter_blueprint_id": filterBlueprintID,
		"dimension":           name,
	}
	log.Info("getting filter blueprint dimension", logData)

	auditParams := common.Params{
		"filter_blueprint_id": filterBlueprintID,
		"dimension":           name,
	}
	if auditErr := api.auditor.Record(r.Context(), getDimensionAction, actionAttempted, auditParams); auditErr != nil {
		handleAuditingFailure(r.Context(), getDimensionAction, actionAttempted, w, auditErr, logData)
		return
	}

	if _, err := api.getFilterBlueprint(r.Context(), filterBlueprintID); err != nil {
		log.Error(err, logData)
		if auditErr := api.auditor.Record(r.Context(), getDimensionAction, actionUnsuccessful, auditParams); auditErr != nil {
			handleAuditingFailure(r.Context(), getDimensionAction, actionUnsuccessful, w, auditErr, logData)
			return
		}
		if err == filters.ErrFilterBlueprintNotFound {
			setErrorCode(w, err, statusBadRequest)
			return
		}
		setErrorCode(w, err)
		return
	}

	if err := api.dataStore.GetFilterDimension(filterBlueprintID, name); err != nil {
		log.Error(err, logData)
		if auditErr := api.auditor.Record(r.Context(), getDimensionAction, actionUnsuccessful, auditParams); auditErr != nil {
			handleAuditingFailure(r.Context(), getDimensionAction, actionUnsuccessful, w, auditErr, logData)
			return
		}
		setErrorCode(w, err)
		return
	}

	if auditErr := api.auditor.Record(r.Context(), getDimensionAction, actionSuccessful, auditParams); auditErr != nil {
		handleAuditingFailure(r.Context(), getDimensionAction, actionSuccessful, w, auditErr, logData)
		return
	}

	setJSONContentType(w)
	w.WriteHeader(http.StatusNoContent)

	log.Info("got filtered blueprint dimension", logData)
}

func (api *FilterAPI) removeFilterBlueprintDimensionHandler(w http.ResponseWriter, r *http.Request) {
	vars := mux.Vars(r)
	filterBlueprintID := vars["filter_blueprint_id"]
	dimensionName := vars["name"]
	logData := log.Data{
		"filter_blueprint_id": filterBlueprintID,
		"dimension":           dimensionName,
	}
	log.Info("removing filter blueprint dimension", logData)

	auditParams := common.Params{
		"filter_blueprint_id": filterBlueprintID,
		"dimension":           dimensionName,
	}
	if auditErr := api.auditor.Record(r.Context(), removeDimensionAction, actionAttempted, auditParams); auditErr != nil {
		handleAuditingFailure(r.Context(), removeDimensionAction, actionAttempted, w, auditErr, logData)
		return
	}

	if err := api.removeFilterBlueprintDimension(r.Context(), filterBlueprintID, dimensionName); err != nil {
		log.ErrorC("failed to remove dimension from filter blueprint", err, logData)
		if auditErr := api.auditor.Record(r.Context(), removeDimensionAction, actionUnsuccessful, auditParams); auditErr != nil {
			handleAuditingFailure(r.Context(), removeDimensionAction, actionUnsuccessful, w, auditErr, logData)
			return
		}
		if err == filters.ErrFilterBlueprintNotFound {
			setErrorCode(w, err, statusBadRequest)
			return
		}
		setErrorCode(w, err)
		return
	}

	if auditErr := api.auditor.Record(r.Context(), removeDimensionAction, actionSuccessful, auditParams); auditErr != nil {
		logAuditFailure(r.Context(), removeDimensionAction, actionSuccessful, auditErr, logData)
	}

	setJSONContentType(w)
	w.WriteHeader(http.StatusOK)

	log.Info("delete dimension from filter blueprint", logData)
}

func (api *FilterAPI) removeFilterBlueprintDimension(ctx context.Context, filterBlueprintID, dimensionName string) error {

	filter, err := api.getFilterBlueprint(ctx, filterBlueprintID)
	if err != nil {
		return err
	}

	var dimensionExists bool
	for _, dimension := range filter.Dimensions {
		if dimension.Name == dimensionName {
			dimensionExists = true
			break
		}
	}
	if !dimensionExists {
		return filters.ErrDimensionNotFound
	}

	timestamp := filter.UniqueTimestamp

	return api.dataStore.RemoveFilterDimension(filterBlueprintID, dimensionName, timestamp)
}

func (api *FilterAPI) addFilterBlueprintDimensionHandler(w http.ResponseWriter, r *http.Request) {
	vars := mux.Vars(r)
	filterBlueprintID := vars["filter_blueprint_id"]
	dimensionName := vars["name"]
	logData := log.Data{
		"filter_blueprint_id": filterBlueprintID,
		"dimension":           dimensionName,
	}
	log.Info("add filter blueprint dimension", logData)

	auditParams := common.Params{
		"filter_blueprint_id": filterBlueprintID,
		"dimension":           dimensionName,
	}
	if auditErr := api.auditor.Record(r.Context(), addDimensionAction, actionAttempted, auditParams); auditErr != nil {
		handleAuditingFailure(r.Context(), addDimensionAction, actionAttempted, w, auditErr, logData)
		return
	}

	options, err := models.CreateDimensionOptions(r.Body)
	if err != nil {
		log.ErrorC("unable to unmarshal request body", err, logData)
		if auditErr := api.auditor.Record(r.Context(), addDimensionAction, actionUnsuccessful, auditParams); auditErr != nil {
			handleAuditingFailure(r.Context(), addDimensionAction, actionUnsuccessful, w, auditErr, logData)
			return
		}
		http.Error(w, badRequest, http.StatusBadRequest)
		return
	}

<<<<<<< HEAD
	options = removeDuplicates(options)

	filterBlueprint, err := api.getFilterBlueprint(r.Context(), filterID)
=======
	err = api.addFilterBlueprintDimension(r.Context(), filterBlueprintID, dimensionName, options)
>>>>>>> 741b674d
	if err != nil {
		log.Error(err, logData)
		if auditErr := api.auditor.Record(r.Context(), addDimensionAction, actionUnsuccessful, auditParams); auditErr != nil {
			handleAuditingFailure(r.Context(), addDimensionAction, actionUnsuccessful, w, auditErr, logData)
			return
		}

		if err == filters.ErrVersionNotFound || err == filters.ErrDimensionsNotFound {
			setErrorCode(w, err, statusUnprocessableEntity)
			return
		}

		setErrorCode(w, err)
		return
	}

	if auditErr := api.auditor.Record(r.Context(), addDimensionAction, actionSuccessful, auditParams); auditErr != nil {
		logAuditFailure(r.Context(), addDimensionAction, actionSuccessful, auditErr, logData)
	}

	setJSONContentType(w)
	w.WriteHeader(http.StatusCreated)

	log.Info("created new dimension for filter blueprint", logData)
}

func (api *FilterAPI) addFilterBlueprintDimension(ctx context.Context, filterBlueprintID, dimensionName string, options []string) error {

	filterBlueprint, err := api.getFilterBlueprint(ctx, filterBlueprintID)
	if err != nil {
		return err
	}

	timestamp := filterBlueprint.UniqueTimestamp

	if err = api.checkNewFilterDimension(ctx, dimensionName, options, filterBlueprint.Dataset); err != nil {
		if err == filters.ErrVersionNotFound || err == filters.ErrDimensionsNotFound {
			return err
		}
		return filters.NewBadRequestErr(err.Error())
	}

	return api.dataStore.AddFilterDimension(filterBlueprintID, dimensionName, options, filterBlueprint.Dimensions, timestamp)
}

func (api *FilterAPI) checkNewFilterDimension(ctx context.Context, name string, options []string, dataset *models.Dataset) error {

	logData := log.Data{"dimension_name": name, "dimension_options": options, "dataset": dataset}
	log.Info("check filter dimensions and dimension options before calling api, see version number", logData)

	// FIXME - We should be calling dimension endpoint on dataset API to check if
	// dimension exists but this endpoint doesn't exist yet so call dimension
	// list endpoint and iterate over items to find if dimension exists
	datasetDimensions, err := api.getDimensions(ctx, dataset)
	if err != nil {
		log.ErrorC("failed to retrieve a list of dimensions from the dataset API", err, logData)
		return err
	}

	dimension := models.Dimension{
		Name:    name,
		Options: options,
	}

	if err = models.ValidateFilterDimensions([]models.Dimension{dimension}, datasetDimensions); err != nil {
		log.ErrorC("filter dimensions failed validation", err, logData)
		return err
	}

	// Call dimension options endpoint
	datasetDimensionOptions, err := api.getDimensionOptions(ctx, dataset, dimension.Name)
	if err != nil {
		log.ErrorC("failed to retrieve a list of dimension options from the dataset API", err, logData)
		return err
	}

	var incorrectDimensionOptions []string
	incorrectOptions := models.ValidateFilterDimensionOptions(dimension.Options, datasetDimensionOptions)
	if incorrectOptions != nil {
		incorrectDimensionOptions = append(incorrectDimensionOptions, incorrectOptions...)
	}

	if incorrectDimensionOptions != nil {
		err = fmt.Errorf("incorrect dimension options chosen: %v", incorrectDimensionOptions)
		log.ErrorC("incorrect dimension options chosen", err, logData)
		return err
	}

	return nil
}

func removeDuplicates(elements []string) []string {
	encountered := map[string]bool{}
	result := []string{}

	for v := range elements {
		if !encountered[elements[v]] {
			encountered[elements[v]] = true
			result = append(result, elements[v])
		}
	}

	return result
}<|MERGE_RESOLUTION|>--- conflicted
+++ resolved
@@ -234,13 +234,9 @@
 		return
 	}
 
-<<<<<<< HEAD
 	options = removeDuplicates(options)
 
-	filterBlueprint, err := api.getFilterBlueprint(r.Context(), filterID)
-=======
 	err = api.addFilterBlueprintDimension(r.Context(), filterBlueprintID, dimensionName, options)
->>>>>>> 741b674d
 	if err != nil {
 		log.Error(err, logData)
 		if auditErr := api.auditor.Record(r.Context(), addDimensionAction, actionUnsuccessful, auditParams); auditErr != nil {
