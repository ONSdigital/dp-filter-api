--- conflicted
+++ resolved
@@ -480,7 +480,7 @@
 	rowsAffected := int64(0)
 
 	if filter.State != "" {
-		results, err := tx.Stmt(ds.updateFilterState).Exec(filterID, filter.State)
+		results, err := tx.Stmt(ds.updateFilterState).Exec(filter.FilterID, filter.State)
 		if err != nil {
 			if err = tx.Rollback(); err != nil {
 				return err
@@ -507,7 +507,7 @@
 
 	if isAuthenticated {
 		if csv.Size != "" {
-			_, err := tx.Stmt(ds.upsertDownloadURL).Exec(filterID, csv.Size, CSV, csv.URL)
+			_, err := tx.Stmt(ds.upsertDownloadURL).Exec(filter.FilterID, csv.Size, CSV, csv.URL)
 			if err != nil {
 				if err = tx.Rollback(); err != nil {
 					return err
@@ -517,7 +517,7 @@
 		}
 
 		if json.Size != "" {
-			_, err := tx.Stmt(ds.upsertDownloadURL).Exec(filterID, json.Size, JSON, json.URL)
+			_, err := tx.Stmt(ds.upsertDownloadURL).Exec(filter.FilterID, json.Size, JSON, json.URL)
 			if err != nil {
 				if err = tx.Rollback(); err != nil {
 					return err
@@ -527,7 +527,7 @@
 		}
 
 		if xls.Size != "" {
-			_, err := tx.Stmt(ds.upsertDownloadURL).Exec(filterID, xls.Size, XLS, xls.URL)
+			_, err := tx.Stmt(ds.upsertDownloadURL).Exec(filter.FilterID, xls.Size, XLS, xls.URL)
 			if err != nil {
 				if err = tx.Rollback(); err != nil {
 					return err
@@ -597,11 +597,7 @@
 	var filter sql.NullString
 
 	if err := row.Scan(&filter); err != nil {
-<<<<<<< HEAD
-		return filterJob, convertError(err, "")
-=======
-		return nil, convertSQLError(err, "")
->>>>>>> 92d6b7bb
+		return nil, convertError(err, "")
 	}
 
 	state := filter.String
