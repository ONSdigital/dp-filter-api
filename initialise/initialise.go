--- conflicted
+++ resolved
@@ -57,15 +57,11 @@
 }
 
 // GetProducer returns a kafka producer
-<<<<<<< HEAD
-func (e *ExternalServiceList) GetProducer(ctx context.Context, kafkaBrokers []string, topic, name string, envMax int) (kafkaProducer *kafka.Producer, err error) {
+func (e *ExternalServiceList) GetProducer(ctx context.Context, kafkaBrokers []string, topic string, name KafkaProducerName, envMax int) (kafkaProducer *kafka.Producer, err error) {
 
 	producerChannels := kafka.CreateProducerChannels()
 	kafkaProducer, err = kafka.NewProducer(ctx, kafkaBrokers, topic, envMax, producerChannels)
-=======
-func (e *ExternalServiceList) GetProducer(kafkaBrokers []string, topic string, name KafkaProducerName, envMax int) (kafkaProducer kafka.Producer, err error) {
-	kafkaProducer, err = kafka.NewProducer(kafkaBrokers, topic, envMax)
->>>>>>> d17a526a
+
 	if err == nil {
 		switch {
 		case name == Audit:
