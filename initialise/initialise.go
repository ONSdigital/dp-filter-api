package initialise

import (
	"context"
	"fmt"

	"github.com/ONSdigital/dp-filter-api/config"
	"github.com/ONSdigital/dp-filter-api/mongo"
	"github.com/ONSdigital/dp-graph/v2/graph"
	kafka "github.com/ONSdigital/dp-kafka"
)

// ExternalServiceList represents a list of services
type ExternalServiceList struct {
	AuditProducer                 bool
	FilterOutputSubmittedProducer bool
	FilterStore                   bool
	ObservationStore              bool
}

// KafkaProducerName represents a type for kafka producer name used by iota constants
type KafkaProducerName int

// Possible names of Kafa Producers
const (
	Audit = iota
	FilterOutputSubmitted
)

var kafkaProducerNames = []string{"CSVExported", "Error"}

// Values of the kafka producers names
func (k KafkaProducerName) String() string {
	return kafkaProducerNames[k]
}

// GetFilterStore returns an initialised connection to filter store (mongo database)
func (e *ExternalServiceList) GetFilterStore(cfg *config.Config) (dataStore *mongo.FilterStore, err error) {
	dataStore, err = mongo.CreateFilterStore(cfg.MongoConfig, cfg.Host)
	if err != nil {
		return
	}
	e.FilterStore = true

	return
}

// GetObservationStore returns an initialised connection to observation store (graph database)
func (e *ExternalServiceList) GetObservationStore() (observationStore *graph.DB, err error) {
	observationStore, err = graph.New(context.Background(), graph.Subsets{Observation: true})
	if err != nil {
		return
	}
	e.ObservationStore = true

	return
}

// GetProducer returns a kafka producer
<<<<<<< HEAD
func (e *ExternalServiceList) GetProducer(kafkaBrokers []string, topic string, name KafkaProducerName, envMax int) (kafkaProducer kafka.Producer, err error) {
	kafkaProducer, err = kafka.NewProducer(kafkaBrokers, topic, envMax)
=======
func (e *ExternalServiceList) GetProducer(ctx context.Context, kafkaBrokers []string, topic, name string, envMax int) (kafkaProducer *kafka.Producer, err error) {

	producerChannels := kafka.CreateProducerChannels()
	kafkaProducer, err = kafka.NewProducer(ctx, kafkaBrokers, topic, envMax, producerChannels)
>>>>>>> 43aff7fc
	if err == nil {
		switch {
		case name == Audit:
			e.AuditProducer = true
		case name == FilterOutputSubmitted:
			e.FilterOutputSubmittedProducer = true
		default:
			err = fmt.Errorf("Kafka producer name not recognised: '%s'. Valid names: %v", name.String(), kafkaProducerNames)
		}
	}

	return
}<|MERGE_RESOLUTION|>--- conflicted
+++ resolved
@@ -57,24 +57,21 @@
 }
 
 // GetProducer returns a kafka producer
-<<<<<<< HEAD
-func (e *ExternalServiceList) GetProducer(kafkaBrokers []string, topic string, name KafkaProducerName, envMax int) (kafkaProducer kafka.Producer, err error) {
-	kafkaProducer, err = kafka.NewProducer(kafkaBrokers, topic, envMax)
-=======
-func (e *ExternalServiceList) GetProducer(ctx context.Context, kafkaBrokers []string, topic, name string, envMax int) (kafkaProducer *kafka.Producer, err error) {
+func (e *ExternalServiceList) GetProducer(ctx context.Context, kafkaBrokers []string, topic string, name KafkaProducerName, envMax int) (kafkaProducer *kafka.Producer, err error) {
 
 	producerChannels := kafka.CreateProducerChannels()
 	kafkaProducer, err = kafka.NewProducer(ctx, kafkaBrokers, topic, envMax, producerChannels)
->>>>>>> 43aff7fc
-	if err == nil {
-		switch {
-		case name == Audit:
-			e.AuditProducer = true
-		case name == FilterOutputSubmitted:
-			e.FilterOutputSubmittedProducer = true
-		default:
-			err = fmt.Errorf("Kafka producer name not recognised: '%s'. Valid names: %v", name.String(), kafkaProducerNames)
-		}
+	if err != nil {
+		return
+	}
+
+	switch {
+	case name == Audit:
+		e.AuditProducer = true
+	case name == FilterOutputSubmitted:
+		e.FilterOutputSubmittedProducer = true
+	default:
+		err = fmt.Errorf("Kafka producer name not recognised: '%s'. Valid names: %v", name.String(), kafkaProducerNames)
 	}
 
 	return
